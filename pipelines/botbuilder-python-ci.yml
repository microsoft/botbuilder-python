--- conflicted
+++ resolved
@@ -6,15 +6,10 @@
   COVERALLS_GIT_COMMIT: $(Build.SourceVersion)
   COVERALLS_SERVICE_JOB_ID: $(Build.BuildId)
   COVERALLS_SERVICE_NAME: python-ci
-<<<<<<< HEAD
   python.36: 3.6.x
   python.37: 3.7.x
   python.38: 3.8.x
-=======
-  python.36: 3.6.10
-  python.37: 3.7.7
-  python.38: 3.8.3
->>>>>>> 56c00c88
+
   # PythonCoverallsToken: get this from Azure
 
 jobs:
