# Copyright (c) Microsoft Corporation. All rights reserved.
# Licensed under the MIT License.

import os
from setuptools import setup

REQUIRES = [
    "applicationinsights>=0.11.9",
<<<<<<< HEAD
    "aiohttp>=3.6.2",
    "botbuilder-schema>=4.7.1",
    "botframework-connector>=4.7.1",
    "botbuilder-core>=4.7.1",
    "botbuilder-applicationinsights>=4.7.1",
=======
    "aiohttp==3.6.2",
    "botbuilder-schema==4.12.0",
    "botframework-connector==4.12.0",
    "botbuilder-core==4.12.0",
    "botbuilder-applicationinsights==4.12.0",
>>>>>>> 7c4dedec
]
TESTS_REQUIRES = [
    "aiounittest==1.3.0",
]

root = os.path.abspath(os.path.dirname(__file__))

with open(
    os.path.join(
        root, "botbuilder", "integration", "applicationinsights", "aiohttp", "about.py"
    )
) as f:
    package_info = {}
    info = f.read()
    exec(info, package_info)

with open(os.path.join(root, "README.rst"), encoding="utf-8") as f:
    long_description = f.read()

setup(
    name=package_info["__title__"],
    version=package_info["__version__"],
    url=package_info["__uri__"],
    author=package_info["__author__"],
    description=package_info["__description__"],
    keywords=[
        "BotBuilderApplicationInsights",
        "bots",
        "ai",
        "botframework",
        "botbuilder",
        "aiohttp",
    ],
    long_description=long_description,
    long_description_content_type="text/x-rst",
    license=package_info["__license__"],
    packages=["botbuilder.integration.applicationinsights.aiohttp"],
    install_requires=REQUIRES + TESTS_REQUIRES,
    tests_require=TESTS_REQUIRES,
    include_package_data=True,
    classifiers=[
        "Programming Language :: Python :: 3.7",
        "Intended Audience :: Developers",
        "License :: OSI Approved :: MIT License",
        "Operating System :: OS Independent",
        "Development Status :: 5 - Production/Stable",
        "Topic :: Scientific/Engineering :: Artificial Intelligence",
    ],
)<|MERGE_RESOLUTION|>--- conflicted
+++ resolved
@@ -6,19 +6,11 @@
 
 REQUIRES = [
     "applicationinsights>=0.11.9",
-<<<<<<< HEAD
-    "aiohttp>=3.6.2",
-    "botbuilder-schema>=4.7.1",
-    "botframework-connector>=4.7.1",
-    "botbuilder-core>=4.7.1",
-    "botbuilder-applicationinsights>=4.7.1",
-=======
     "aiohttp==3.6.2",
     "botbuilder-schema==4.12.0",
     "botframework-connector==4.12.0",
     "botbuilder-core==4.12.0",
     "botbuilder-applicationinsights==4.12.0",
->>>>>>> 7c4dedec
 ]
 TESTS_REQUIRES = [
     "aiounittest==1.3.0",
