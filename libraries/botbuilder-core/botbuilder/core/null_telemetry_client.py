--- conflicted
+++ resolved
@@ -79,17 +79,11 @@
         :param name: The name of the metric that was captured.
         :param value: The value of the metric that was captured.
         :param tel_type: The type of the metric. (defaults to: TelemetryDataPointType.aggregation`)
-        :param count: the number of metrics that were aggregated into this data point. (defaults to: None)
-<<<<<<< HEAD
+        :param count: the number of metrics that were aggregated into this data point. (defaults to: None
         :param min_val: the minimum of all metrics collected that were aggregated into this data point. (defaults to: None)
         :param max_val: the maximum of all metrics collected that were aggregated into this data point. (defaults to: None)
-        :param std_dev: the standard deviation of all metrics collected that were aggregated into this data point. (defaults to: None)
-=======
-        :param min: the minimum of all metrics collected that were aggregated into this data point. (defaults to: None)
-        :param max: the maximum of all metrics collected that were aggregated into this data point. (defaults to: None)
         :param std_dev: the standard deviation of all metrics collected that were aggregated into this data point. \
         (defaults to: None)
->>>>>>> c6a6a692
         :param properties: the set of custom properties the client wants attached to this data item. (defaults to: None)
         """
         return
@@ -148,19 +142,13 @@
     ):
         """
         Sends a single dependency telemetry that was captured for the application.
-<<<<<<< HEAD
-        :param name: the name of the command initiated with this dependency call. Low cardinality value. Examples are stored procedure name and URL path template.
-        :param data: the command initiated by this dependency call. Examples are SQL statement and HTTP URL with all query parameters.
-        :param type_name: the dependency type name. Low cardinality value for logical grouping of dependencies and interpretation of other fields like commandName and resultCode. Examples are SQL, Azure table, and HTTP. (default to: None)
-=======
         :param name: the name of the command initiated with this dependency call. Low cardinality value. \
         Examples are stored procedure name and URL path template.
         :param data: the command initiated by this dependency call. \
         Examples are SQL statement and HTTP URL with all query parameters.
-        :param type: the dependency type name. \
+        :param type_name: the dependency type name. \
         Low cardinality value for logical grouping of dependencies and interpretation of other fields \
         like commandName and resultCode. Examples are SQL, Azure table, and HTTP. (default to: None)
->>>>>>> c6a6a692
         :param target: the target site of a dependency call. Examples are server name, host address. (default to: None)
         :param duration: the number of milliseconds that this dependency call lasted. (defaults to: None)
         :param success: true if the dependency call ended in success, false otherwise. (defaults to: None)
