# Copyright (c) Microsoft Corporation. All rights reserved.
# Licensed under the MIT License.
<<<<<<< HEAD

from typing import List

from botbuilder.schema import ActivityTypes, ChannelAccount, MessageReaction
=======
from http import HTTPStatus
from typing import List, Union

from botbuilder.schema import (
    Activity,
    ActivityTypes,
    ChannelAccount,
    MessageReaction,
    SignInConstants,
)
from .serializer_helper import serializer_helper
from .bot_framework_adapter import BotFrameworkAdapter
from .invoke_response import InvokeResponse
>>>>>>> 4dd09662
from .turn_context import TurnContext


class ActivityHandler:
    """
    Handles activities and should be subclassed.

    .. remarks::
        Derive from this class to handle particular activity types.
        Yon can add pre and post processing of activities by calling the base class
        in the derived class.
    """

    async def on_turn(self, turn_context: TurnContext):
        """
        Called by the adapter (for example, :class:`BotFrameworkAdapter`) at runtime
        in order to process an inbound :class:`botbuilder.schema.Activity`.

        :param turn_context: The context object for this turn
        :type turn_context: :class:`botbuilder.core.TurnContext`

        :returns: A task that represents the work queued to execute

        .. remarks::
            It calls other methods in this class based on the type of the activity to
            process, which allows a derived class to provide type-specific logic in a controlled way.
            In a derived class, override this method to add logic that applies to all activity types.
            Also
            - Add logic to apply before the type-specific logic and before calling :meth:`on_turn()`.
            - Add logic to apply after the type-specific logic after calling :meth:`on_turn()`.
        """
        if turn_context is None:
            raise TypeError("ActivityHandler.on_turn(): turn_context cannot be None.")

        if hasattr(turn_context, "activity") and turn_context.activity is None:
            raise TypeError(
                "ActivityHandler.on_turn(): turn_context must have a non-None activity."
            )

        if (
            hasattr(turn_context.activity, "type")
            and turn_context.activity.type is None
        ):
            raise TypeError(
                "ActivityHandler.on_turn(): turn_context activity must have a non-None type."
            )

        if turn_context.activity.type == ActivityTypes.message:
            await self.on_message_activity(turn_context)
        elif turn_context.activity.type == ActivityTypes.conversation_update:
            await self.on_conversation_update_activity(turn_context)
        elif turn_context.activity.type == ActivityTypes.message_reaction:
            await self.on_message_reaction_activity(turn_context)
        elif turn_context.activity.type == ActivityTypes.event:
            await self.on_event_activity(turn_context)
        elif turn_context.activity.type == ActivityTypes.invoke:
            invoke_response = await self.on_invoke_activity(turn_context)

            # If OnInvokeActivityAsync has already sent an InvokeResponse, do not send another one.
            if invoke_response and not turn_context.turn_state.get(
                BotFrameworkAdapter._INVOKE_RESPONSE_KEY  # pylint: disable=protected-access
            ):
                await turn_context.send_activity(
                    Activity(value=invoke_response, type=ActivityTypes.invoke_response)
                )
        elif turn_context.activity.type == ActivityTypes.end_of_conversation:
            await self.on_end_of_conversation_activity(turn_context)
        else:
            await self.on_unrecognized_activity_type(turn_context)

    async def on_message_activity(  # pylint: disable=unused-argument
        self, turn_context: TurnContext
    ):
        """
        Override this method in a derived class to provide logic specific to activities,
        such as the conversational logic.

        :param turn_context: The context object for this turn
        :type turn_context: :class:`botbuilder.core.TurnContext`

        :returns: A task that represents the work queued to execute
        """
        return

    async def on_conversation_update_activity(self, turn_context: TurnContext):
        """
        Invoked when a conversation update activity is received from the channel when the base behavior of
        :meth:`on_turn()` is used.

        :param turn_context: The context object for this turn
        :type turn_context: :class:`botbuilder.core.TurnContext`

        :returns: A task that represents the work queued to execute

        .. remarks::
            When the :meth:`on_turn()` method receives a conversation update activity, it calls this
            method.
            Also
            - If the conversation update activity indicates that members other than the bot joined the conversation,
            it calls the  :meth:`on_members_added_activity()` method.
            - If the conversation update activity indicates that members other than the bot left the conversation,
            it calls the  :meth:`on_members_removed_activity()`  method.
            - In a derived class, override this method to add logic that applies to all conversation update activities.
            Add logic to apply before the member added or removed logic before the call to this base class method.
        """
        if (
            turn_context.activity.members_added is not None
            and turn_context.activity.members_added
        ):
            return await self.on_members_added_activity(
                turn_context.activity.members_added, turn_context
            )
        if (
            turn_context.activity.members_removed is not None
            and turn_context.activity.members_removed
        ):
            return await self.on_members_removed_activity(
                turn_context.activity.members_removed, turn_context
            )
        return

    async def on_members_added_activity(
        self, members_added: List[ChannelAccount], turn_context: TurnContext
    ):  # pylint: disable=unused-argument
        """
        Override this method in a derived class to provide logic for when members other than the bot join
        the conversation. You can add your bot's welcome logic.

        :param members_added: A list of all the members added to the conversation, as described by the
        conversation update activity
        :type members_added: :class:`typing.List`
        :param turn_context: The context object for this turn
        :type turn_context: :class:`botbuilder.core.TurnContext`

        :returns: A task that represents the work queued to execute

        .. remarks::
            When the :meth:`on_conversation_update_activity()` method receives a conversation
            update activity that indicates
            one or more users other than the bot are joining the conversation, it calls this method.
        """
        return

    async def on_members_removed_activity(
        self, members_removed: List[ChannelAccount], turn_context: TurnContext
    ):  # pylint: disable=unused-argument
        """
        Override this method in a derived class to provide logic for when members other than the bot leave
        the conversation.  You can add your bot's good-bye logic.

        :param members_added: A list of all the members removed from the conversation, as described by the
        conversation update activity
        :type members_added: :class:`typing.List`
        :param turn_context: The context object for this turn
        :type turn_context: :class:`botbuilder.core.TurnContext`

        :returns: A task that represents the work queued to execute

        .. remarks::
            When the :meth:`on_conversation_update_activity()` method receives a conversation
            update activity that indicates one or more users other than the bot are leaving the conversation,
            it calls this method.
        """

        return

    async def on_message_reaction_activity(self, turn_context: TurnContext):
        """
        Invoked when an event activity is received from the connector when the base behavior of
        :meth:`on_turn()` is used.

        :param turn_context: The context object for this turn
        :type turn_context: :class:`botbuilder.core.TurnContext`

        :returns: A task that represents the work queued to execute

        .. remarks::
            Message reactions correspond to the user adding a 'like' or 'sad' etc. (often an emoji) to a previously
            sent activity.

            Message reactions are only supported by a few channels. The activity that the message reaction corresponds
            to is indicated in the reply to Id property. The value of this property is the activity id of a previously
            sent activity given back to the bot as the response from a send call.
            When the :meth:`on_turn()` method receives a message reaction activity, it calls this
            method.

            - If the message reaction indicates that reactions were added to a message, it calls
            :meth:`on_reaction_added()`.
            - If the message reaction indicates that reactions were removed from a message, it calls
            :meth:`on_reaction_removed()`.

            In a derived class, override this method to add logic that applies to all message reaction activities.
            Add logic to apply before the reactions added or removed logic before the call to the this base class
            method.
            Add logic to apply after the reactions added or removed logic after the call to the this base class method.
        """
        if turn_context.activity.reactions_added is not None:
            await self.on_reactions_added(
                turn_context.activity.reactions_added, turn_context
            )

        if turn_context.activity.reactions_removed is not None:
            await self.on_reactions_removed(
                turn_context.activity.reactions_removed, turn_context
            )

    async def on_reactions_added(  # pylint: disable=unused-argument
        self, message_reactions: List[MessageReaction], turn_context: TurnContext
    ):
        """
        Override this method in a derived class to provide logic for when reactions to a previous activity
        are added to the conversation.

        :param message_reactions: The list of reactions added
        :type message_reactions: :class:`typing.List`
        :param turn_context: The context object for this turn
        :type turn_context: :class:`botbuilder.core.TurnContext`

        :returns: A task that represents the work queued to execute

        .. remarks::
            Message reactions correspond to the user adding a 'like' or 'sad' etc. (often an emoji)
            to a previously sent message on the conversation.
            Message reactions are supported by only a few channels.
            The activity that the message is in reaction to is identified by the activity's reply to ID property.
            The value of this property is the activity ID of a previously sent activity. When the bot sends an activity,
            the channel assigns an ID to it, which is available in the resource response Id of the result.
        """
        return

    async def on_reactions_removed(  # pylint: disable=unused-argument
        self, message_reactions: List[MessageReaction], turn_context: TurnContext
    ):
        """
        Override this method in a derived class to provide logic for when reactions to a previous activity
        are removed from the conversation.

        :param message_reactions: The list of reactions removed
        :type message_reactions: :class:`typing.List`
        :param turn_context: The context object for this turn
        :type turn_context: :class:`botbuilder.core.TurnContext`

        :returns: A task that represents the work queued to execute

        .. remarks::
            Message reactions correspond to the user adding a 'like' or 'sad' etc. (often an emoji)
            to a previously sent message on the conversation. Message reactions are supported by only a few channels.
            The activity that the message is in reaction to is identified by the activity's reply to Id property.
            The value of this property is the activity ID of a previously sent activity. When the bot sends an activity,
            the channel assigns an ID to it, which is available in the resource response Id of the result.
        """
        return

    async def on_event_activity(self, turn_context: TurnContext):
        """
        Invoked when an event activity is received from the connector when the base behavior of
        :meth:`on_turn()` is used.

        :param turn_context: The context object for this turn
        :type turn_context: :class:`botbuilder.core.TurnContext`

        :returns: A task that represents the work queued to execute

        .. remarks::
            When the :meth:`on_turn()` method receives an event activity, it calls this method.
            If the activity name is `tokens/response`, it calls :meth:`on_token_response_event()`;
            otherwise, it calls :meth:`on_event()`.

            In a derived class, override this method to add logic that applies to all event activities.
            Add logic to apply before the specific event-handling logic before the call to this base class method.
            Add logic to apply after the specific event-handling logic after the call to this base class method.

            Event activities communicate programmatic information from a client or channel to a bot.
            The meaning of an event activity is defined by the event activity name property, which is meaningful within
            the scope of a channel.
        """
        if turn_context.activity.name == SignInConstants.token_response_event_name:
            return await self.on_token_response_event(turn_context)

        return await self.on_event(turn_context)

    async def on_token_response_event(  # pylint: disable=unused-argument
        self, turn_context: TurnContext
    ):
        """
        Invoked when a `tokens/response` event is received when the base behavior of
        :meth:`on_event_activity()` is used.
        If using an `oauth_prompt`, override this method to forward this activity to the current dialog.

        :param turn_context: The context object for this turn
        :type turn_context: :class:`botbuilder.core.TurnContext`

        :returns: A task that represents the work queued to execute

        .. remarks::
            When the :meth:`on_event()` method receives an event with an activity name of
            `tokens/response`, it calls this method. If your bot uses an `oauth_prompt`, forward the incoming
            activity to the current dialog.
        """
        return

    async def on_event(  # pylint: disable=unused-argument
        self, turn_context: TurnContext
    ):
        """
        Invoked when an event other than `tokens/response` is received when the base behavior of
        :meth:`on_event_activity()` is used.


        :param turn_context: The context object for this turn
        :type turn_context: :class:`botbuilder.core.TurnContext`

        :returns: A task that represents the work queued to execute

        .. remarks::
            When the :meth:`on_event_activity()` is used method receives an event with an
            activity name other than `tokens/response`, it calls this method.
            This method could optionally be overridden if the bot is meant to handle miscellaneous events.
        """
        return

    async def on_end_of_conversation_activity(  # pylint: disable=unused-argument
        self, turn_context: TurnContext
    ):
        """
        Invoked when a conversation end activity is received from the channel.

        :param turn_context: The context object for this turn
        :type turn_context: :class:`botbuilder.core.TurnContext`
        :returns: A task that represents the work queued to execute
        """
        return

    async def on_unrecognized_activity_type(  # pylint: disable=unused-argument
        self, turn_context: TurnContext
    ):
        """
        Invoked when an activity other than a message, conversation update, or event is received when the base
        behavior of :meth:`on_turn()` is used.
        If overridden, this method could potentially respond to any of the other activity types.

        :param turn_context: The context object for this turn
        :type turn_context: :class:`botbuilder.core.TurnContext`

        :returns: A task that represents the work queued to execute

        .. remarks::
            When the :meth:`on_turn()` method receives an activity that is not a message,
            conversation update, message reaction, or event activity, it calls this method.
        """
        return

    async def on_invoke_activity(  # pylint: disable=unused-argument
        self, turn_context: TurnContext
    ) -> Union[InvokeResponse, None]:
        """
        Registers an activity event handler for the _invoke_ event, emitted for every incoming event activity.

        :param turn_context: The context object for this turn
        :type turn_context: :class:`botbuilder.core.TurnContext`

        :returns: A task that represents the work queued to execute
        """
        try:
            if (
                turn_context.activity.name
                == SignInConstants.verify_state_operation_name
                or turn_context.activity.name
                == SignInConstants.token_exchange_operation_name
            ):
                await self.on_sign_in_invoke(turn_context)
                return self._create_invoke_response()

            raise _InvokeResponseException(HTTPStatus.NOT_IMPLEMENTED)
        except _InvokeResponseException as invoke_exception:
            return invoke_exception.create_invoke_response()

    async def on_sign_in_invoke(  # pylint: disable=unused-argument
        self, turn_context: TurnContext
    ):
        """
        Invoked when a signin/verifyState or signin/tokenExchange event is received when the base behavior of
        on_invoke_activity(TurnContext{InvokeActivity}) is used.
        If using an OAuthPrompt, override this method to forward this Activity"/ to the current dialog.
        By default, this method does nothing.

        :param turn_context: The context object for this turn
        :type turn_context: :class:`botbuilder.core.TurnContext`

        :returns: A task that represents the work queued to execute
        """
        raise _InvokeResponseException(HTTPStatus.NOT_IMPLEMENTED)

    @staticmethod
    def _create_invoke_response(body: object = None) -> InvokeResponse:
        return InvokeResponse(status=int(HTTPStatus.OK), body=serializer_helper(body))


class _InvokeResponseException(Exception):
    def __init__(self, status_code: HTTPStatus, body: object = None):
        super(_InvokeResponseException, self).__init__()
        self._status_code = status_code
        self._body = body

    def create_invoke_response(self) -> InvokeResponse:
        return InvokeResponse(status=int(self._status_code), body=self._body)<|MERGE_RESOLUTION|>--- conflicted
+++ resolved
@@ -1,11 +1,5 @@
 # Copyright (c) Microsoft Corporation. All rights reserved.
 # Licensed under the MIT License.
-<<<<<<< HEAD
-
-from typing import List
-
-from botbuilder.schema import ActivityTypes, ChannelAccount, MessageReaction
-=======
 from http import HTTPStatus
 from typing import List, Union
 
@@ -19,7 +13,6 @@
 from .serializer_helper import serializer_helper
 from .bot_framework_adapter import BotFrameworkAdapter
 from .invoke_response import InvokeResponse
->>>>>>> 4dd09662
 from .turn_context import TurnContext
 
 
