# Copyright (c) Microsoft Corporation. All rights reserved.
# Licensed under the MIT License.

from http import HTTPStatus
from botbuilder.schema import Activity, ActivityTypes, ChannelAccount
from botbuilder.core.turn_context import TurnContext
from botbuilder.core.teams.teams_helper import deserializer_helper
from botbuilder.core import ActivityHandler, InvokeResponse, BotFrameworkAdapter
from botbuilder.schema.teams import (
    AppBasedLinkQuery,
    TeamInfo,
    ChannelInfo,
    FileConsentCardResponse,
    TeamsChannelData,
    TeamsChannelAccount,
    MessagingExtensionAction,
    MessagingExtensionQuery,
    O365ConnectorCardActionQuery,
    TaskModuleRequest,
)
from botframework.connector import Channels


class TeamsActivityHandler(ActivityHandler):
    async def on_turn(self, turn_context: TurnContext):
        if turn_context is None:
            raise TypeError("ActivityHandler.on_turn(): turn_context cannot be None.")

        if not getattr(turn_context, "activity", None):
            raise TypeError(
                "ActivityHandler.on_turn(): turn_context must have a non-None activity."
            )

        if not getattr(turn_context.activity, "type", None):
            raise TypeError(
                "ActivityHandler.on_turn(): turn_context activity must have a non-None type."
            )

        if turn_context.activity.type == ActivityTypes.invoke:
            invoke_response = await self.on_invoke_activity(turn_context)
            if invoke_response and not turn_context.turn_state.get(
                BotFrameworkAdapter._INVOKE_RESPONSE_KEY  # pylint: disable=protected-access
            ):
                await turn_context.send_activity(
                    Activity(value=invoke_response, type=ActivityTypes.invoke_response)
                )
            return

        await super().on_turn(turn_context)

    async def on_invoke_activity(self, turn_context: TurnContext):
        try:
            if (
                not turn_context.activity.name
                and turn_context.activity.channel_id == Channels.ms_teams
            ):
                return await self.on_teams_card_action_invoke_activity(turn_context)

            if turn_context.activity.name == "signin/verifyState":
                await self.on_teams_signin_verify_state(turn_context)
                return self._create_invoke_response()

            if turn_context.activity.name == "fileConsent/invoke":
                return await self.on_teams_file_consent(
                    turn_context,
<<<<<<< HEAD
                    deserializer_helper(
                        FileConsentCardResponse, turn_context.activity.value
                    ),
=======
                    FileConsentCardResponse().deserialize(turn_context.activity.value),
>>>>>>> 9d0fef16
                )

            if turn_context.activity.name == "actionableMessage/executeAction":
                await self.on_teams_o365_connector_card_action(
                    turn_context,
<<<<<<< HEAD
                    deserializer_helper(
                        O365ConnectorCardActionQuery, turn_context.activity.value
=======
                    O365ConnectorCardActionQuery().deserialize(
                        turn_context.activity.value
>>>>>>> 9d0fef16
                    ),
                )
                return self._create_invoke_response()

            if turn_context.activity.name == "composeExtension/queryLink":
                return self._create_invoke_response(
                    await self.on_teams_app_based_link_query(
                        turn_context,
<<<<<<< HEAD
                        deserializer_helper(
                            AppBasedLinkQuery, turn_context.activity.value
                        ),
=======
                        AppBasedLinkQuery().deserialize(turn_context.activity.value),
>>>>>>> 9d0fef16
                    )
                )

            if turn_context.activity.name == "composeExtension/query":
                return self._create_invoke_response(
                    await self.on_teams_messaging_extension_query(
                        turn_context,
<<<<<<< HEAD
                        deserializer_helper(
                            MessagingExtensionQuery, turn_context.activity.value
=======
                        MessagingExtensionQuery().deserialize(
                            turn_context.activity.value
>>>>>>> 9d0fef16
                        ),
                    )
                )

            if turn_context.activity.name == "composeExtension/selectItem":
                return self._create_invoke_response(
                    await self.on_teams_messaging_extension_select_item(
                        turn_context, turn_context.activity.value
                    )
                )

            if turn_context.activity.name == "composeExtension/submitAction":
                return self._create_invoke_response(
                    await self.on_teams_messaging_extension_submit_action_dispatch(
                        turn_context,
                        deserializer_helper(
                            MessagingExtensionAction, turn_context.activity.value
                        ),
                    )
                )

            if turn_context.activity.name == "composeExtension/fetchTask":
                return self._create_invoke_response(
                    await self.on_teams_messaging_extension_fetch_task(
                        turn_context,
                        deserializer_helper(
                            MessagingExtensionAction, turn_context.activity.value,
                        ),
                    )
                )

            if turn_context.activity.name == "composeExtension/querySettingUrl":
                return self._create_invoke_response(
                    await self.on_teams_messaging_extension_configuration_query_settings_url(
                        turn_context,
<<<<<<< HEAD
                        deserializer_helper(
                            MessagingExtensionQuery, turn_context.activity.value
=======
                        MessagingExtensionQuery().deserialize(
                            turn_context.activity.value
>>>>>>> 9d0fef16
                        ),
                    )
                )

            if turn_context.activity.name == "composeExtension/setting":
                await self.on_teams_messaging_extension_configuration_setting(
                    turn_context, turn_context.activity.value
                )
                return self._create_invoke_response()

            if turn_context.activity.name == "composeExtension/onCardButtonClicked":
                await self.on_teams_messaging_extension_card_button_clicked(
                    turn_context, turn_context.activity.value
                )
                return self._create_invoke_response()

            if turn_context.activity.name == "task/fetch":
                return self._create_invoke_response(
                    await self.on_teams_task_module_fetch(
                        turn_context,
<<<<<<< HEAD
                        deserializer_helper(
                            TaskModuleRequest, turn_context.activity.value
                        ),
=======
                        TaskModuleRequest().deserialize(turn_context.activity.value),
>>>>>>> 9d0fef16
                    )
                )

            if turn_context.activity.name == "task/submit":
                return self._create_invoke_response(
                    await self.on_teams_task_module_submit(
                        turn_context,
<<<<<<< HEAD
                        deserializer_helper(
                            TaskModuleRequest, turn_context.activity.value
                        ),
=======
                        TaskModuleRequest().deserialize(turn_context.activity.value),
>>>>>>> 9d0fef16
                    )
                )

            raise _InvokeResponseException(status_code=HTTPStatus.NOT_IMPLEMENTED)
        except _InvokeResponseException as err:
            return err.create_invoke_response()

    async def on_teams_card_action_invoke_activity(self, turn_context: TurnContext):
        raise _InvokeResponseException(status_code=HTTPStatus.NOT_IMPLEMENTED)

    async def on_teams_signin_verify_state(self, turn_context: TurnContext):
        raise _InvokeResponseException(status_code=HTTPStatus.NOT_IMPLEMENTED)

    async def on_teams_file_consent(
        self,
        turn_context: TurnContext,
        file_consent_card_response: FileConsentCardResponse,
    ):
        if file_consent_card_response.action == "accept":
            await self.on_teams_file_consent_accept_activity(
                turn_context, file_consent_card_response
            )
            return self._create_invoke_response()

        if file_consent_card_response.action == "decline":
            await self.on_teams_file_consent_decline_activity(
                turn_context, file_consent_card_response
            )
            return self._create_invoke_response()

        raise _InvokeResponseException(
            HTTPStatus.BAD_REQUEST,
            f"{file_consent_card_response.action} is not a supported Action.",
        )

    async def on_teams_file_consent_accept_activity(  # pylint: disable=unused-argument
        self,
        turn_context: TurnContext,
        file_consent_card_response: FileConsentCardResponse,
    ):
        raise _InvokeResponseException(status_code=HTTPStatus.NOT_IMPLEMENTED)

    async def on_teams_file_consent_decline_activity(  # pylint: disable=unused-argument
        self,
        turn_context: TurnContext,
        file_consent_card_response: FileConsentCardResponse,
    ):
        raise _InvokeResponseException(status_code=HTTPStatus.NOT_IMPLEMENTED)

    async def on_teams_o365_connector_card_action(  # pylint: disable=unused-argument
        self, turn_context: TurnContext, query: O365ConnectorCardActionQuery
    ):
        raise _InvokeResponseException(status_code=HTTPStatus.NOT_IMPLEMENTED)

    async def on_teams_app_based_link_query(  # pylint: disable=unused-argument
        self, turn_context: TurnContext, query: AppBasedLinkQuery
    ):
        raise _InvokeResponseException(status_code=HTTPStatus.NOT_IMPLEMENTED)

    async def on_teams_messaging_extension_query(  # pylint: disable=unused-argument
        self, turn_context: TurnContext, query: MessagingExtensionQuery
    ):
        raise _InvokeResponseException(status_code=HTTPStatus.NOT_IMPLEMENTED)

    async def on_teams_messaging_extension_select_item(  # pylint: disable=unused-argument
        self, turn_context: TurnContext, query
    ):
        raise _InvokeResponseException(status_code=HTTPStatus.NOT_IMPLEMENTED)

    async def on_teams_messaging_extension_submit_action_dispatch(
        self, turn_context: TurnContext, action: MessagingExtensionAction
    ):
        if not action.bot_message_preview_action:
            return await self.on_teams_messaging_extension_submit_action_activity(
                turn_context, action
            )

        if action.bot_message_preview_action == "edit":
            return await self.on_teams_messaging_extension_bot_message_preview_edit_activity(
                turn_context, action
            )

        if action.bot_message_preview_action == "send":
            return await self.on_teams_messaging_extension_bot_message_send_activity(
                turn_context, action
            )

        raise _InvokeResponseException(
            status_code=HTTPStatus.BAD_REQUEST,
            body=f"{action.bot_message_preview_action} is not a supported BotMessagePreviewAction",
        )

    async def on_teams_messaging_extension_bot_message_preview_edit_activity(  # pylint: disable=unused-argument
        self, turn_context: TurnContext, action
    ):
        raise _InvokeResponseException(status_code=HTTPStatus.NOT_IMPLEMENTED)

    async def on_teams_messaging_extension_bot_message_send_activity(  # pylint: disable=unused-argument
        self, turn_context: TurnContext, action
    ):
        raise _InvokeResponseException(status_code=HTTPStatus.NOT_IMPLEMENTED)

    async def on_teams_messaging_extension_submit_action_activity(  # pylint: disable=unused-argument
        self, turn_context: TurnContext, action: MessagingExtensionAction
    ):
        raise _InvokeResponseException(status_code=HTTPStatus.NOT_IMPLEMENTED)

    async def on_teams_messaging_extension_fetch_task(  # pylint: disable=unused-argument
        self, turn_context: TurnContext, action: MessagingExtensionAction
    ):
        raise _InvokeResponseException(status_code=HTTPStatus.NOT_IMPLEMENTED)

    async def on_teams_messaging_extension_configuration_query_settings_url(  # pylint: disable=unused-argument
        self, turn_context: TurnContext, query: MessagingExtensionQuery
    ):
        raise _InvokeResponseException(status_code=HTTPStatus.NOT_IMPLEMENTED)

    async def on_teams_messaging_extension_configuration_setting(  # pylint: disable=unused-argument
        self, turn_context: TurnContext, settings
    ):
        raise _InvokeResponseException(status_code=HTTPStatus.NOT_IMPLEMENTED)

    async def on_teams_messaging_extension_card_button_clicked(  # pylint: disable=unused-argument
        self, turn_context: TurnContext, card_data
    ):
        raise _InvokeResponseException(status_code=HTTPStatus.NOT_IMPLEMENTED)

    async def on_teams_task_module_fetch(  # pylint: disable=unused-argument
        self, turn_context: TurnContext, task_module_request: TaskModuleRequest
    ):
        raise _InvokeResponseException(status_code=HTTPStatus.NOT_IMPLEMENTED)

    async def on_teams_task_module_submit(  # pylint: disable=unused-argument
        self, turn_context: TurnContext, task_module_request: TaskModuleRequest
    ):
        raise _InvokeResponseException(status_code=HTTPStatus.NOT_IMPLEMENTED)

    async def on_conversation_update_activity(self, turn_context: TurnContext):

        if turn_context.activity.channel_id == Channels.ms_teams:
            channel_data = TeamsChannelData().deserialize(
                turn_context.activity.channel_data
            )
            if turn_context.activity.members_added:
                return await self.on_teams_members_added_dispatch_activity(
                    turn_context.activity.members_added, channel_data.team, turn_context
                )

            if turn_context.activity.members_removed:
                return await self.on_teams_members_removed_dispatch_activity(
                    turn_context.activity.members_removed,
                    channel_data.team,
                    turn_context,
                )

            if channel_data:
                if channel_data.event_type == "channelCreated":
                    return await self.on_teams_channel_created_activity(
                        ChannelInfo().deserialize(channel_data.channel),
                        channel_data.team,
                        turn_context,
                    )
                if channel_data.event_type == "channelDeleted":
                    return await self.on_teams_channel_deleted_activity(
                        channel_data.channel, channel_data.team, turn_context
                    )
                if channel_data.event_type == "channelRenamed":
                    return await self.on_teams_channel_renamed_activity(
                        channel_data.channel, channel_data.team, turn_context
                    )
                if channel_data.event_type == "teamRenamed":
                    return await self.on_teams_team_renamed_activity(
                        channel_data.team, turn_context
                    )
                return await super().on_conversation_update_activity(turn_context)

        return await super().on_conversation_update_activity(turn_context)

    async def on_teams_channel_created_activity(  # pylint: disable=unused-argument
        self, channel_info: ChannelInfo, team_info: TeamInfo, turn_context: TurnContext
    ):
        return

    async def on_teams_team_renamed_activity(  # pylint: disable=unused-argument
        self, team_info: TeamInfo, turn_context: TurnContext
    ):
        return

    async def on_teams_members_added_dispatch_activity(  # pylint: disable=unused-argument
        self,
        members_added: [ChannelAccount],
        team_info: TeamInfo,
        turn_context: TurnContext,
    ):
        """
        team_members = {}
        team_members_added = []
        for member in members_added:
            if member.additional_properties != {}:
                team_members_added.append(TeamsChannelAccount(member))
            else:
                if team_members == {}:
                    result = await TeamsInfo.get_members_async(turn_context)
                    team_members = { i.id : i for i in result }

                if member.id in team_members:
                    team_members_added.append(member)
                else:
                    newTeamsChannelAccount = TeamsChannelAccount(
                        id=member.id,
                        name = member.name,
                        aad_object_id = member.aad_object_id,
                        role = member.role
                        )
                    team_members_added.append(newTeamsChannelAccount)

        return await self.on_teams_members_added_activity(teams_members_added, team_info, turn_context)
        """
        team_accounts_added = []
        for member in members_added:
            # TODO: fix this
            new_account_json = member.serialize()
            if "additional_properties" in new_account_json:
                del new_account_json["additional_properties"]
            member = TeamsChannelAccount(**new_account_json)
            team_accounts_added.append(member)
        return await self.on_teams_members_added_activity(
            team_accounts_added, turn_context
        )

    async def on_teams_members_added_activity(
        self, teams_members_added: [TeamsChannelAccount], turn_context: TurnContext
    ):
        teams_members_added = [
            ChannelAccount(**member.serialize()) for member in teams_members_added
        ]
        return await super().on_members_added_activity(
            teams_members_added, turn_context
        )

    async def on_teams_members_removed_dispatch_activity(  # pylint: disable=unused-argument
        self,
        members_removed: [ChannelAccount],
        team_info: TeamInfo,
        turn_context: TurnContext,
    ):
        teams_members_removed = []
        for member in members_removed:
            # TODO: fix this
            new_account_json = member.serialize()
            if "additional_properties" in new_account_json:
                del new_account_json["additional_properties"]
            teams_members_removed.append(TeamsChannelAccount(**new_account_json))

        return await self.on_teams_members_removed_activity(
            teams_members_removed, turn_context
        )

    async def on_teams_members_removed_activity(
        self, teams_members_removed: [TeamsChannelAccount], turn_context: TurnContext
    ):
        members_removed = [
            ChannelAccount(**member.serialize()) for member in teams_members_removed
        ]
        return await super().on_members_removed_activity(members_removed, turn_context)

    async def on_teams_channel_deleted_activity(  # pylint: disable=unused-argument
        self, channel_info: ChannelInfo, team_info: TeamInfo, turn_context: TurnContext
    ):
        return  # Task.CompleteTask

    async def on_teams_channel_renamed_activity(  # pylint: disable=unused-argument
        self, channel_info: ChannelInfo, team_info: TeamInfo, turn_context: TurnContext
    ):
        return  # Task.CompleteTask

    @staticmethod
    def _create_invoke_response(body: object = None) -> InvokeResponse:
        return InvokeResponse(status=int(HTTPStatus.OK), body=body)


class _InvokeResponseException(Exception):
    def __init__(self, status_code: HTTPStatus, body: object = None):
        super(_InvokeResponseException, self).__init__()
        self._status_code = status_code
        self._body = body

    def create_invoke_response(self) -> InvokeResponse:
        return InvokeResponse(status=int(self._status_code), body=self._body)<|MERGE_RESOLUTION|>--- conflicted
+++ resolved
@@ -63,25 +63,16 @@
             if turn_context.activity.name == "fileConsent/invoke":
                 return await self.on_teams_file_consent(
                     turn_context,
-<<<<<<< HEAD
                     deserializer_helper(
                         FileConsentCardResponse, turn_context.activity.value
                     ),
-=======
-                    FileConsentCardResponse().deserialize(turn_context.activity.value),
->>>>>>> 9d0fef16
                 )
 
             if turn_context.activity.name == "actionableMessage/executeAction":
                 await self.on_teams_o365_connector_card_action(
                     turn_context,
-<<<<<<< HEAD
                     deserializer_helper(
                         O365ConnectorCardActionQuery, turn_context.activity.value
-=======
-                    O365ConnectorCardActionQuery().deserialize(
-                        turn_context.activity.value
->>>>>>> 9d0fef16
                     ),
                 )
                 return self._create_invoke_response()
@@ -90,13 +81,9 @@
                 return self._create_invoke_response(
                     await self.on_teams_app_based_link_query(
                         turn_context,
-<<<<<<< HEAD
                         deserializer_helper(
                             AppBasedLinkQuery, turn_context.activity.value
                         ),
-=======
-                        AppBasedLinkQuery().deserialize(turn_context.activity.value),
->>>>>>> 9d0fef16
                     )
                 )
 
@@ -104,13 +91,8 @@
                 return self._create_invoke_response(
                     await self.on_teams_messaging_extension_query(
                         turn_context,
-<<<<<<< HEAD
                         deserializer_helper(
                             MessagingExtensionQuery, turn_context.activity.value
-=======
-                        MessagingExtensionQuery().deserialize(
-                            turn_context.activity.value
->>>>>>> 9d0fef16
                         ),
                     )
                 )
@@ -146,13 +128,8 @@
                 return self._create_invoke_response(
                     await self.on_teams_messaging_extension_configuration_query_settings_url(
                         turn_context,
-<<<<<<< HEAD
                         deserializer_helper(
                             MessagingExtensionQuery, turn_context.activity.value
-=======
-                        MessagingExtensionQuery().deserialize(
-                            turn_context.activity.value
->>>>>>> 9d0fef16
                         ),
                     )
                 )
@@ -173,13 +150,9 @@
                 return self._create_invoke_response(
                     await self.on_teams_task_module_fetch(
                         turn_context,
-<<<<<<< HEAD
                         deserializer_helper(
                             TaskModuleRequest, turn_context.activity.value
                         ),
-=======
-                        TaskModuleRequest().deserialize(turn_context.activity.value),
->>>>>>> 9d0fef16
                     )
                 )
 
@@ -187,13 +160,9 @@
                 return self._create_invoke_response(
                     await self.on_teams_task_module_submit(
                         turn_context,
-<<<<<<< HEAD
                         deserializer_helper(
                             TaskModuleRequest, turn_context.activity.value
                         ),
-=======
-                        TaskModuleRequest().deserialize(turn_context.activity.value),
->>>>>>> 9d0fef16
                     )
                 )
 
