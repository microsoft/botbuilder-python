--- conflicted
+++ resolved
@@ -54,13 +54,8 @@
                 return self._create_invoke_response()
 
             if turn_context.activity.name == "fileConsent/invoke":
-<<<<<<< HEAD
-                return await self.on_teams_file_consent_activity(
+                return await self.on_teams_file_consent(
                     turn_context, FileConsentCardResponse.deserialize(turn_context.activity.value)
-=======
-                return await self.on_teams_file_consent(
-                    turn_context, turn_context.activity.value
->>>>>>> 5f3d11fd
                 )
 
             if turn_context.activity.name == "actionableMessage/executeAction":
@@ -147,22 +142,17 @@
     async def on_teams_signin_verify_state(self, turn_context: TurnContext):
         raise _InvokeResponseException(status_code=HTTPStatus.NOT_IMPLEMENTED)
 
-<<<<<<< HEAD
-    async def on_teams_file_consent_activity(
+    async def on_teams_file_consent(
         self, turn_context: TurnContext, file_consent_card_response: FileConsentCardResponse
-=======
-    async def on_teams_file_consent(
-        self, turn_context: TurnContext, file_consent_card_response
->>>>>>> 5f3d11fd
     ):
         if file_consent_card_response.action == "accept":
-            await self.on_teams_file_consent_accept_activity(
+            await self.on_teams_file_consent_accept(
                 turn_context, file_consent_card_response
             )
             return self._create_invoke_response()
 
         if file_consent_card_response.action == "decline":
-            await self.on_teams_file_consent_decline_activity(
+            await self.on_teams_file_consent_decline(
                 turn_context, file_consent_card_response
             )
             return self._create_invoke_response()
@@ -172,12 +162,12 @@
             f"{file_consent_card_response.action} is not a supported Action.",
         )
 
-    async def on_teams_file_consent_accept_activity(  # pylint: disable=unused-argument
+    async def on_teams_file_consent_accept(  # pylint: disable=unused-argument
         self, turn_context: TurnContext, file_consent_card_response: FileConsentCardResponse
     ):
         raise _InvokeResponseException(status_code=HTTPStatus.NOT_IMPLEMENTED)
 
-    async def on_teams_file_consent_decline_activity(  # pylint: disable=unused-argument
+    async def on_teams_file_consent_decline(  # pylint: disable=unused-argument
         self, turn_context: TurnContext, file_consent_card_response: FileConsentCardResponse
     ):
         raise _InvokeResponseException(status_code=HTTPStatus.NOT_IMPLEMENTED)
