--- conflicted
+++ resolved
@@ -12,14 +12,10 @@
     FileConsentCardResponse,
     TeamsChannelData,
     TeamsChannelAccount,
-<<<<<<< HEAD
-    FileConsentCardResponse,
-=======
     MessagingExtensionAction,
     MessagingExtensionQuery,
     O365ConnectorCardActionQuery,
     TaskModuleRequest,
->>>>>>> f46a7155
 )
 from botframework.connector import Channels
 
@@ -65,12 +61,7 @@
 
             if turn_context.activity.name == "fileConsent/invoke":
                 return await self.on_teams_file_consent(
-<<<<<<< HEAD
-                    turn_context,
-                    FileConsentCardResponse.deserialize(turn_context.activity.value),
-=======
                     turn_context, FileConsentCardResponse(**turn_context.activity.value)
->>>>>>> f46a7155
                 )
 
             if turn_context.activity.name == "actionableMessage/executeAction":
@@ -168,13 +159,13 @@
         file_consent_card_response: FileConsentCardResponse,
     ):
         if file_consent_card_response.action == "accept":
-            await self.on_teams_file_consent_accept(
+            await self.on_teams_file_consent_accept_activity(
                 turn_context, file_consent_card_response
             )
             return self._create_invoke_response()
 
         if file_consent_card_response.action == "decline":
-            await self.on_teams_file_consent_decline(
+            await self.on_teams_file_consent_decline_activity(
                 turn_context, file_consent_card_response
             )
             return self._create_invoke_response()
@@ -184,22 +175,14 @@
             f"{file_consent_card_response.action} is not a supported Action.",
         )
 
-<<<<<<< HEAD
-    async def on_teams_file_consent_accept(  # pylint: disable=unused-argument
-=======
     async def on_teams_file_consent_accept_activity(  # pylint: disable=unused-argument
->>>>>>> f46a7155
         self,
         turn_context: TurnContext,
         file_consent_card_response: FileConsentCardResponse,
     ):
         raise _InvokeResponseException(status_code=HTTPStatus.NOT_IMPLEMENTED)
 
-<<<<<<< HEAD
-    async def on_teams_file_consent_decline(  # pylint: disable=unused-argument
-=======
     async def on_teams_file_consent_decline_activity(  # pylint: disable=unused-argument
->>>>>>> f46a7155
         self,
         turn_context: TurnContext,
         file_consent_card_response: FileConsentCardResponse,
