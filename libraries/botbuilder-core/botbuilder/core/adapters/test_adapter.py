--- conflicted
+++ resolved
@@ -367,16 +367,14 @@
 
         return TestFlow(await new_previous(), self.adapter)
 
-<<<<<<< HEAD
-    async def assert_reply(self, expected, description=None, timeout=None, is_substring=False) -> 'TestFlow':
-=======
+
     async def assert_reply(
         self,
         expected: Union[str, Activity, Callable[[Activity, str], None]],
         description=None,
         timeout=None,  # pylint: disable=unused-argument
+        is_substring=False,
     ) -> "TestFlow":
->>>>>>> 274642e1
         """
         Generates an assertion if the bots response doesn't match the expected text/activity.
         :param expected:
@@ -390,18 +388,15 @@
             if isinstance(expected, Activity):
                 validate_activity(reply, expected)
             else:
-<<<<<<< HEAD
-                assert reply.type == 'message', description + f" type == {reply.type}"
+                assert reply.type == "message", description + f" type == {reply.type}"
                 if is_substring:
-                    assert expected in reply.text, description + f" text == {reply.text}"
+                    assert expected in reply.text.strip(), (
+                        description + f" text == {reply.text}"
+                    )
                 else:
-                    assert reply.text == expected, description + f" text == {reply.text}"
-=======
-                assert reply.type == "message", description + f" type == {reply.type}"
-                assert reply.text.strip() == expected.strip(), (
-                    description + f" text == {reply.text}"
-                )
->>>>>>> 274642e1
+                    assert reply.text.strip() == expected.strip(), (
+                        description + f" text == {reply.text}"
+                    )
 
         if description is None:
             description = ""
