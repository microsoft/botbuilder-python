# Copyright (c) Microsoft Corporation. All rights reserved.
# Licensed under the MIT License.

# TODO: enable this in the future
# With python 3.7 the line below will allow to do Postponed Evaluation of Annotations. See PEP 563
# from __future__ import annotations

import asyncio
import inspect
from datetime import datetime
from typing import Awaitable, Coroutine, Dict, List, Callable, Union
from copy import copy
from threading import Lock
from botbuilder.schema import (
    ActivityTypes,
    Activity,
    ConversationAccount,
    ConversationReference,
    ChannelAccount,
    ResourceResponse,
    TokenResponse,
)
from ..bot_adapter import BotAdapter
from ..turn_context import TurnContext
from ..user_token_provider import UserTokenProvider


class UserToken:
    def __init__(
        self,
        connection_name: str = None,
        user_id: str = None,
        channel_id: str = None,
        token: str = None,
    ):
        self.connection_name = connection_name
        self.user_id = user_id
        self.channel_id = channel_id
        self.token = token

    def equals_key(self, rhs: "UserToken"):
        return (
            rhs is not None
            and self.connection_name == rhs.connection_name
            and self.user_id == rhs.user_id
            and self.channel_id == rhs.channel_id
        )


class TokenMagicCode:
    def __init__(self, key: UserToken = None, magic_code: str = None):
        self.key = key
        self.magic_code = magic_code


class TestAdapter(BotAdapter, UserTokenProvider):
    def __init__(
        self,
        logic: Coroutine = None,
        template: Activity = None,
        send_trace_activities: bool = False,
    ):  # pylint: disable=unused-argument
        """
        Creates a new TestAdapter instance.
        :param logic:
        :param conversation: A reference to the conversation to begin the adapter state with.
        """
        super(TestAdapter, self).__init__()
        self.logic = logic
        self._next_id: int = 0
        self._user_tokens: List[UserToken] = []
        self._magic_codes: List[TokenMagicCode] = []
        self._conversation_lock = Lock()
        self.activity_buffer: List[Activity] = []
        self.updated_activities: List[Activity] = []
        self.deleted_activities: List[ConversationReference] = []
        self.send_trace_activities = send_trace_activities

        self.template = template or Activity(
            channel_id="test",
            service_url="https://test.com",
            from_property=ChannelAccount(id="User1", name="user"),
            recipient=ChannelAccount(id="bot", name="Bot"),
            conversation=ConversationAccount(id="Convo1"),
        )
<<<<<<< HEAD
        if conversation is not None and conversation.channel_id is not None:
            self.template.channel_id = conversation.channel_id
=======

    async def process_activity(
        self, activity: Activity, logic: Callable[[TurnContext], Awaitable]
    ):
        self._conversation_lock.acquire()
        try:
            # ready for next reply
            if activity.type is None:
                activity.type = ActivityTypes.message

            activity.channel_id = self.template.channel_id
            activity.from_property = self.template.from_property
            activity.recipient = self.template.recipient
            activity.conversation = self.template.conversation
            activity.service_url = self.template.service_url

            activity.id = str((self._next_id))
            self._next_id += 1
        finally:
            self._conversation_lock.release()

        activity.timestamp = activity.timestamp or datetime.utcnow()
        await self.run_pipeline(TurnContext(self, activity), logic)
>>>>>>> 1c6e8d56

    async def send_activities(self, context, activities: List[Activity]):
        """
        INTERNAL: called by the logic under test to send a set of activities. These will be buffered
        to the current `TestFlow` instance for comparison against the expected results.
        :param context:
        :param activities:
        :return:
        """

        def id_mapper(activity):
            self.activity_buffer.append(activity)
            self._next_id += 1
            return ResourceResponse(id=str(self._next_id))

        return [
            id_mapper(activity)
            for activity in activities
            if self.send_trace_activities or activity.type != "trace"
        ]

    async def delete_activity(self, context, reference: ConversationReference):
        """
        INTERNAL: called by the logic under test to delete an existing activity. These are simply
        pushed onto a [deletedActivities](#deletedactivities) array for inspection after the turn
        completes.
        :param reference:
        :return:
        """
        self.deleted_activities.append(reference)

    async def update_activity(self, context, activity: Activity):
        """
        INTERNAL: called by the logic under test to replace an existing activity. These are simply
        pushed onto an [updatedActivities](#updatedactivities) array for inspection after the turn
        completes.
        :param activity:
        :return:
        """
        self.updated_activities.append(activity)

    async def continue_conversation(
        self, bot_id: str, reference: ConversationReference, callback: Callable
    ):
        """
        The `TestAdapter` just calls parent implementation.
        :param bot_id
        :param reference:
        :param callback:
        :return:
        """
        await super().continue_conversation(bot_id, reference, callback)

    async def receive_activity(self, activity):
        """
        INTERNAL: called by a `TestFlow` instance to simulate a user sending a message to the bot.
        This will cause the adapters middleware pipe to be run and it's logic to be called.
        :param activity:
        :return:
        """
        if isinstance(activity, str):
            activity = Activity(type="message", text=activity)
        # Initialize request.
        request = copy(self.template)

        for key, value in vars(activity).items():
            if value is not None and key != "additional_properties":
                setattr(request, key, value)

        request.type = request.type or ActivityTypes.message
        if not request.id:
            self._next_id += 1
            request.id = str(self._next_id)

        # Create context object and run middleware.
        context = TurnContext(self, request)
        return await self.run_pipeline(context, self.logic)

    def get_next_activity(self) -> Activity:
        return self.activity_buffer.pop(0)

    async def send(self, user_says) -> object:
        """
        Sends something to the bot. This returns a new `TestFlow` instance which can be used to add
        additional steps for inspecting the bots reply and then sending additional activities.
        :param user_says:
        :return: A new instance of the TestFlow object
        """
        return TestFlow(await self.receive_activity(user_says), self)

    async def test(
        self, user_says, expected, description=None, timeout=None
    ) -> "TestFlow":
        """
        Send something to the bot and expects the bot to return with a given reply. This is simply a
        wrapper around calls to `send()` and `assertReply()`. This is such a common pattern that a
        helper is provided.
        :param user_says:
        :param expected:
        :param description:
        :param timeout:
        :return:
        """
        test_flow = await self.send(user_says)
        test_flow = await test_flow.assert_reply(expected, description, timeout)
        return test_flow

    async def tests(self, *args):
        """
        Support multiple test cases without having to manually call `test()` repeatedly. This is a
        convenience layer around the `test()`. Valid args are either lists or tuples of parameters
        :param args:
        :return:
        """
        for arg in args:
            description = None
            timeout = None
            if len(arg) >= 3:
                description = arg[2]
                if len(arg) == 4:
                    timeout = arg[3]
            await self.test(arg[0], arg[1], description, timeout)

    def add_user_token(
        self,
        connection_name: str,
        channel_id: str,
        user_id: str,
        token: str,
        magic_code: str = None,
    ):
        key = UserToken()
        key.channel_id = channel_id
        key.connection_name = connection_name
        key.user_id = user_id
        key.token = token

        if not magic_code:
            self._user_tokens.append(key)
        else:
            code = TokenMagicCode()
            code.key = key
            code.magic_code = magic_code
            self._magic_codes.append(code)

    async def get_user_token(
        self, context: TurnContext, connection_name: str, magic_code: str = None
    ) -> TokenResponse:
        key = UserToken()
        key.channel_id = context.activity.channel_id
        key.connection_name = connection_name
        key.user_id = context.activity.from_property.id

        if magic_code:
            magic_code_record = list(
                filter(lambda x: key.equals_key(x.key), self._magic_codes)
            )
            if magic_code_record and magic_code_record[0].magic_code == magic_code:
                # Move the token to long term dictionary.
                self.add_user_token(
                    connection_name,
                    key.channel_id,
                    key.user_id,
                    magic_code_record[0].key.token,
                )

                # Remove from the magic code list.
                idx = self._magic_codes.index(magic_code_record[0])
                self._magic_codes = [self._magic_codes.pop(idx)]

        match = [token for token in self._user_tokens if key.equals_key(token)]

        if match:
            return TokenResponse(
                connection_name=match[0].connection_name,
                token=match[0].token,
                expiration=None,
            )
        # Not found.
        return None

    async def sign_out_user(
        self, context: TurnContext, connection_name: str, user_id: str = None
    ):
        channel_id = context.activity.channel_id
        user_id = context.activity.from_property.id

        new_records = []
        for token in self._user_tokens:
            if (
                token.channel_id != channel_id
                or token.user_id != user_id
                or (connection_name and connection_name != token.connection_name)
            ):
                new_records.append(token)
        self._user_tokens = new_records

    async def get_oauth_sign_in_link(
        self, context: TurnContext, connection_name: str
    ) -> str:
        return (
            f"https://fake.com/oauthsignin"
            f"/{connection_name}/{context.activity.channel_id}/{context.activity.from_property.id}"
        )

    async def get_aad_tokens(
        self, context: TurnContext, connection_name: str, resource_urls: List[str]
    ) -> Dict[str, TokenResponse]:
        return None


class TestFlow:
    def __init__(self, previous: Callable, adapter: TestAdapter):
        """
        INTERNAL: creates a new TestFlow instance.
        :param previous:
        :param adapter:
        """
        self.previous = previous
        self.adapter = adapter

    async def test(
        self, user_says, expected, description=None, timeout=None
    ) -> "TestFlow":
        """
        Send something to the bot and expects the bot to return with a given reply. This is simply a
        wrapper around calls to `send()` and `assertReply()`. This is such a common pattern that a
        helper is provided.
        :param user_says:
        :param expected:
        :param description:
        :param timeout:
        :return:
        """
        test_flow = await self.send(user_says)
        return await test_flow.assert_reply(
            expected, description or f'test("{user_says}", "{expected}")', timeout
        )

    async def send(self, user_says) -> "TestFlow":
        """
        Sends something to the bot.
        :param user_says:
        :return:
        """

        async def new_previous():
            nonlocal self, user_says
            if callable(self.previous):
                await self.previous()
            await self.adapter.receive_activity(user_says)

        return TestFlow(await new_previous(), self.adapter)

    async def assert_reply(
        self,
        expected: Union[str, Activity, Callable[[Activity, str], None]],
        description=None,
        timeout=None,  # pylint: disable=unused-argument
    ) -> "TestFlow":
        """
        Generates an assertion if the bots response doesn't match the expected text/activity.
        :param expected:
        :param description:
        :param timeout:
        :return:
        """
        # TODO: refactor method so expected can take a Callable[[Activity], None]
        def default_inspector(reply, description=None):
            if isinstance(expected, Activity):
                validate_activity(reply, expected)
            else:
                assert reply.type == "message", description + f" type == {reply.type}"
                assert reply.text.strip() == expected.strip(), (
                    description + f" text == {reply.text}"
                )

        if description is None:
            description = ""

        inspector = expected if callable(expected) else default_inspector

        async def test_flow_previous():
            nonlocal timeout
            if not timeout:
                timeout = 3000
            start = datetime.now()
            adapter = self.adapter

            async def wait_for_activity():
                nonlocal expected, timeout
                current = datetime.now()
                if (current - start).total_seconds() * 1000 > timeout:
                    if isinstance(expected, Activity):
                        expecting = expected.text
                    elif callable(expected):
                        expecting = inspect.getsourcefile(expected)
                    else:
                        expecting = str(expected)
                    raise RuntimeError(
                        f"TestAdapter.assert_reply({expecting}): {description} Timed out after "
                        f"{current - start}ms."
                    )
                if adapter.activity_buffer:
                    reply = adapter.activity_buffer.pop(0)
                    try:
                        await inspector(reply, description)
                    except Exception:
                        inspector(reply, description)

                else:
                    await asyncio.sleep(0.05)
                    await wait_for_activity()

            await wait_for_activity()

        return TestFlow(await test_flow_previous(), self.adapter)


def validate_activity(activity, expected) -> None:
    """
    Helper method that compares activities
    :param activity:
    :param expected:
    :return:
    """
    iterable_expected = vars(expected).items()

    for attr, value in iterable_expected:
        if value is not None and attr != "additional_properties":
            assert value == getattr(activity, attr)<|MERGE_RESOLUTION|>--- conflicted
+++ resolved
@@ -83,10 +83,6 @@
             recipient=ChannelAccount(id="bot", name="Bot"),
             conversation=ConversationAccount(id="Convo1"),
         )
-<<<<<<< HEAD
-        if conversation is not None and conversation.channel_id is not None:
-            self.template.channel_id = conversation.channel_id
-=======
 
     async def process_activity(
         self, activity: Activity, logic: Callable[[TurnContext], Awaitable]
@@ -110,7 +106,6 @@
 
         activity.timestamp = activity.timestamp or datetime.utcnow()
         await self.run_pipeline(TurnContext(self, activity), logic)
->>>>>>> 1c6e8d56
 
     async def send_activities(self, context, activities: List[Activity]):
         """
