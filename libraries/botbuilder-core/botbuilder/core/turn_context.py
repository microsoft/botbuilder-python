# Copyright (c) Microsoft Corporation. All rights reserved.
# Licensed under the MIT License.

import re
from copy import copy, deepcopy
from datetime import datetime
from typing import List, Callable, Union, Dict
from botbuilder.schema import (
    Activity,
    ActivityTypes,
    ConversationReference,
    InputHints,
    Mention,
    ResourceResponse,
)


class TurnContext:
    def __init__(self, adapter_or_context, request: Activity = None):
        """
        Creates a new TurnContext instance.
        :param adapter_or_context:
        :param request:
        """
        if isinstance(adapter_or_context, TurnContext):
            adapter_or_context.copy_to(self)
        else:
            self.adapter = adapter_or_context
            self._activity = request
            self.responses: List[Activity] = []
            self._services: dict = {}
            self._on_send_activities: Callable[
                ["TurnContext", List[Activity], Callable], List[ResourceResponse]
            ] = []
            self._on_update_activity: Callable[
                ["TurnContext", Activity, Callable], ResourceResponse
            ] = []
            self._on_delete_activity: Callable[
                ["TurnContext", ConversationReference, Callable], None
            ] = []
            self._responded: bool = False

        if self.adapter is None:
            raise TypeError("TurnContext must be instantiated with an adapter.")
        if self.activity is None:
            raise TypeError(
                "TurnContext must be instantiated with a request parameter of type Activity."
            )

        self._turn_state = {}

    @property
    def turn_state(self) -> Dict[str, object]:
        return self._turn_state

    def copy_to(self, context: "TurnContext") -> None:
        """
        Called when this TurnContext instance is passed into the constructor of a new TurnContext
        instance. Can be overridden in derived classes.
        :param context:
        :return:
        """
        for attribute in [
            "adapter",
            "activity",
            "_responded",
            "_services",
            "_on_send_activities",
            "_on_update_activity",
            "_on_delete_activity",
        ]:
            setattr(context, attribute, getattr(self, attribute))

    @property
    def activity(self):
        """
        The received activity.
        :return:
        """
        return self._activity

    @activity.setter
    def activity(self, value):
        """
        Used to set TurnContext._activity when a context object is created. Only takes instances of Activities.
        :param value:
        :return:
        """
        if not isinstance(value, Activity):
            raise TypeError(
                "TurnContext: cannot set `activity` to a type other than Activity."
            )
        self._activity = value

    @property
    def responded(self) -> bool:
        """
        If `true` at least one response has been sent for the current turn of conversation.
        :return:
        """
        return self._responded

    @responded.setter
    def responded(self, value: bool):
        if not value:
            raise ValueError("TurnContext: cannot set TurnContext.responded to False.")
        self._responded = True

    @property
    def services(self):
        """
        Map of services and other values cached for the lifetime of the turn.
        :return:
        """
        return self._services

    def get(self, key: str) -> object:
        if not key or not isinstance(key, str):
            raise TypeError('"key" must be a valid string.')
        try:
            return self._services[key]
        except KeyError:
            raise KeyError("%s not found in TurnContext._services." % key)

    def has(self, key: str) -> bool:
        """
        Returns True is set() has been called for a key. The cached value may be of type 'None'.
        :param key:
        :return:
        """
        if key in self._services:
            return True
        return False

    def set(self, key: str, value: object) -> None:
        """
        Caches a value for the lifetime of the current turn.
        :param key:
        :param value:
        :return:
        """
        if not key or not isinstance(key, str):
            raise KeyError('"key" must be a valid string.')

        self._services[key] = value

    async def send_activity(
        self,
        activity_or_text: Union[Activity, str],
        speak: str = None,
        input_hint: str = None,
    ) -> ResourceResponse:
        """
        Sends a single activity or message to the user.
        :param activity_or_text:
        :return:
        """
        if isinstance(activity_or_text, str):
            activity_or_text = Activity(
                text=activity_or_text,
                input_hint=input_hint or InputHints.accepting_input,
                speak=speak,
            )

        result = await self.send_activities([activity_or_text])
        return result[0] if result else None

    async def send_activities(
        self, activities: List[Activity]
    ) -> List[ResourceResponse]:
        sent_non_trace_activity = False
        ref = TurnContext.get_conversation_reference(self.activity)

        def activity_validator(activity: Activity) -> Activity:
            if not getattr(activity, "type", None):
                activity.type = ActivityTypes.message
            if activity.type != ActivityTypes.trace:
                nonlocal sent_non_trace_activity
                sent_non_trace_activity = True
            if not activity.input_hint:
                activity.input_hint = "acceptingInput"
            activity.id = None
            return activity

        output = [
            activity_validator(
                TurnContext.apply_conversation_reference(deepcopy(act), ref)
            )
            for act in activities
        ]
<<<<<<< HEAD

        for activity in output:
            if not activity.input_hint:
                activity.input_hint = "acceptingInput"
=======
>>>>>>> afd131c6

        async def logic():
            responses = await self.adapter.send_activities(self, output)
            if sent_non_trace_activity:
                self.responded = True
            return responses

<<<<<<< HEAD
        result = await self._emit(
            self._on_send_activities, output, callback(self, output)
        )
        return result[0] if result else ResourceResponse()
=======
        return await self._emit(self._on_send_activities, output, logic())
>>>>>>> afd131c6

    async def update_activity(self, activity: Activity):
        """
        Replaces an existing activity.
        :param activity:
        :return:
        """
        reference = TurnContext.get_conversation_reference(self.activity)

        return await self._emit(
            self._on_update_activity,
            TurnContext.apply_conversation_reference(activity, reference),
            self.adapter.update_activity(self, activity),
        )

    async def delete_activity(self, id_or_reference: Union[str, ConversationReference]):
        """
        Deletes an existing activity.
        :param id_or_reference:
        :return:
        """
        if isinstance(id_or_reference, str):
            reference = TurnContext.get_conversation_reference(self.activity)
            reference.activity_id = id_or_reference
        else:
            reference = id_or_reference
        return await self._emit(
            self._on_delete_activity,
            reference,
            self.adapter.delete_activity(self, reference),
        )

    def on_send_activities(self, handler) -> "TurnContext":
        """
        Registers a handler to be notified of and potentially intercept the sending of activities.
        :param handler:
        :return:
        """
        self._on_send_activities.append(handler)
        return self

    def on_update_activity(self, handler) -> "TurnContext":
        """
        Registers a handler to be notified of and potentially intercept an activity being updated.
        :param handler:
        :return:
        """
        self._on_update_activity.append(handler)
        return self

    def on_delete_activity(self, handler) -> "TurnContext":
        """
        Registers a handler to be notified of and potentially intercept an activity being deleted.
        :param handler:
        :return:
        """
        self._on_delete_activity.append(handler)
        return self

    async def _emit(self, plugins, arg, logic):
        handlers = copy(plugins)

        async def emit_next(i: int):
            context = self
            try:
                if i < len(handlers):

                    async def next_handler():
                        await emit_next(i + 1)

                    await handlers[i](context, arg, next_handler)

            except Exception as error:
                raise error

        await emit_next(0)
        # logic does not use parentheses because it's a coroutine
        return await logic

    async def send_trace_activity(
        self, name: str, value: object, value_type: str, label: str
    ) -> ResourceResponse:
        trace_activity = Activity(
            type=ActivityTypes.trace,
            timestamp=datetime.utcnow(),
            name=name,
            value=value,
            value_type=value_type,
            label=label,
        )

        return await self.send_activity(trace_activity)

    @staticmethod
    def get_conversation_reference(activity: Activity) -> ConversationReference:
        """
        Returns the conversation reference for an activity. This can be saved as a plain old JSON
        object and then later used to message the user proactively.

        Usage Example:
        reference = TurnContext.get_conversation_reference(context.request)
        :param activity:
        :return:
        """
        return ConversationReference(
            activity_id=activity.id,
            user=copy(activity.from_property),
            bot=copy(activity.recipient),
            conversation=copy(activity.conversation),
            channel_id=activity.channel_id,
            service_url=activity.service_url,
        )

    @staticmethod
    def apply_conversation_reference(
        activity: Activity, reference: ConversationReference, is_incoming: bool = False
    ) -> Activity:
        """
        Updates an activity with the delivery information from a conversation reference. Calling
        this after get_conversation_reference on an incoming activity
        will properly address the reply to a received activity.
        :param activity:
        :param reference:
        :param is_incoming:
        :return:
        """
        activity.channel_id = reference.channel_id
        activity.service_url = reference.service_url
        activity.conversation = reference.conversation
        if is_incoming:
            activity.from_property = reference.user
            activity.recipient = reference.bot
            if reference.activity_id:
                activity.id = reference.activity_id
        else:
            activity.from_property = reference.bot
            activity.recipient = reference.user
            if reference.activity_id:
                activity.reply_to_id = reference.activity_id

        return activity

    @staticmethod
    def get_reply_conversation_reference(
        activity: Activity, reply: ResourceResponse
    ) -> ConversationReference:
        reference: ConversationReference = TurnContext.get_conversation_reference(
            activity
        )

        # Update the reference with the new outgoing Activity's id.
        reference.activity_id = reply.id

        return reference

    @staticmethod
    def remove_recipient_mention(activity: Activity) -> str:
        return TurnContext.remove_mention_text(activity, activity.recipient.id)

    @staticmethod
    def remove_mention_text(activity: Activity, identifier: str) -> str:
        mentions = TurnContext.get_mentions(activity)
        for mention in mentions:
            if mention.mentioned.id == identifier:
                mention_name_match = re.match(
                    r"<at(.*)>(.*?)<\/at>", mention.text, re.IGNORECASE
                )
                if mention_name_match:
                    activity.text = re.sub(
                        mention_name_match.groups()[1], "", activity.text
                    )
                    activity.text = re.sub(r"<at><\/at>", "", activity.text)
        return activity.text

    @staticmethod
    def get_mentions(activity: Activity) -> List[Mention]:
        result: List[Mention] = []
        if activity.entities is not None:
            for entity in activity.entities:
                if entity.type.lower() == "mention":
                    result.append(entity)
        return result<|MERGE_RESOLUTION|>--- conflicted
+++ resolved
@@ -188,13 +188,6 @@
             )
             for act in activities
         ]
-<<<<<<< HEAD
-
-        for activity in output:
-            if not activity.input_hint:
-                activity.input_hint = "acceptingInput"
-=======
->>>>>>> afd131c6
 
         async def logic():
             responses = await self.adapter.send_activities(self, output)
@@ -202,14 +195,7 @@
                 self.responded = True
             return responses
 
-<<<<<<< HEAD
-        result = await self._emit(
-            self._on_send_activities, output, callback(self, output)
-        )
-        return result[0] if result else ResourceResponse()
-=======
         return await self._emit(self._on_send_activities, output, logic())
->>>>>>> afd131c6
 
     async def update_activity(self, activity: Activity):
         """
