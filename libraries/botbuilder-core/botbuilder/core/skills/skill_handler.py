# Copyright (c) Microsoft Corporation. All rights reserved.
# Licensed under the MIT License.

from uuid import uuid4
from logging import Logger, getLogger

from botbuilder.core import Bot, BotAdapter, ChannelServiceHandler, TurnContext
from botbuilder.schema import (
    Activity,
    ActivityTypes,
    ResourceResponse,
    CallerIdConstants,
)
from botframework.connector.auth import (
    AuthenticationConfiguration,
    AuthenticationConstants,
    ChannelProvider,
    ClaimsIdentity,
    CredentialProvider,
    GovernmentConstants,
    JwtTokenValidation,
)
from .skill_conversation_reference import SkillConversationReference
from .conversation_id_factory import ConversationIdFactoryBase
from ._skill_handler_impl import _SkillHandlerImpl


class SkillHandler(ChannelServiceHandler):

    SKILL_CONVERSATION_REFERENCE_KEY = (
        "botbuilder.core.skills.SkillConversationReference"
    )

    def __init__(
        self,
        adapter: BotAdapter,
        bot: Bot,
        conversation_id_factory: ConversationIdFactoryBase,
        credential_provider: CredentialProvider,
        auth_configuration: AuthenticationConfiguration,
        channel_provider: ChannelProvider = None,
        logger: Logger = None,
    ):
        super().__init__(credential_provider, auth_configuration, channel_provider)

        if not adapter:
            raise TypeError("adapter can't be None")
        if not bot:
            raise TypeError("bot can't be None")
        if not conversation_id_factory:
            raise TypeError("conversation_id_factory can't be None")

<<<<<<< HEAD
        self._logger = logger
=======
        self._adapter = adapter
        self._bot = bot
        self._conversation_id_factory = conversation_id_factory
        self._logger = logger or getLogger()
>>>>>>> a32528b2

        def aux_func():
            nonlocal self
            return (
                GovernmentConstants.TO_CHANNEL_FROM_BOT_OAUTH_SCOPE
                if self._channel_provider and self._channel_provider.is_government()
                else AuthenticationConstants.TO_CHANNEL_FROM_BOT_OAUTH_SCOPE
            )

        self._inner = _SkillHandlerImpl(
            self.SKILL_CONVERSATION_REFERENCE_KEY,
            adapter,
            bot,
            conversation_id_factory,
            aux_func,
        )

    async def on_send_to_conversation(
        self, claims_identity: ClaimsIdentity, conversation_id: str, activity: Activity,
    ) -> ResourceResponse:
        """
        send_to_conversation() API for Skill

        This method allows you to send an activity to the end of a conversation.

        This is slightly different from ReplyToActivity().
        * SendToConversation(conversation_id) - will append the activity to the end
        of the conversation according to the timestamp or semantics of the channel.
        * ReplyToActivity(conversation_id,ActivityId) - adds the activity as a reply
        to another activity, if the channel supports it. If the channel does not
        support nested replies, ReplyToActivity falls back to SendToConversation.

        Use ReplyToActivity when replying to a specific activity in the
        conversation.

        Use SendToConversation in all other cases.
        :param claims_identity: Claims identity for the bot.
        :type claims_identity: :class:`botframework.connector.auth.ClaimsIdentity`
        :param conversation_id:The conversation ID.
        :type conversation_id: str
        :param activity: Activity to send.
        :type activity: Activity
        :return:
        """
        return await self._inner.on_send_to_conversation(
            claims_identity, conversation_id, activity,
        )

    async def on_reply_to_activity(
        self,
        claims_identity: ClaimsIdentity,
        conversation_id: str,
        activity_id: str,
        activity: Activity,
    ) -> ResourceResponse:
        """
        reply_to_activity() API for Skill.

        This method allows you to reply to an activity.

        This is slightly different from SendToConversation().
        * SendToConversation(conversation_id) - will append the activity to the end
        of the conversation according to the timestamp or semantics of the channel.
        * ReplyToActivity(conversation_id,ActivityId) - adds the activity as a reply
        to another activity, if the channel supports it. If the channel does not
        support nested replies, ReplyToActivity falls back to SendToConversation.

        Use ReplyToActivity when replying to a specific activity in the
        conversation.

        Use SendToConversation in all other cases.
        :param claims_identity: Claims identity for the bot.
        :type claims_identity: :class:`botframework.connector.auth.ClaimsIdentity`
        :param conversation_id:The conversation ID.
        :type conversation_id: str
        :param activity_id: Activity ID to send.
        :type activity_id: str
        :param activity: Activity to send.
        :type activity: Activity
        :return:
        """
        return await self._inner.on_reply_to_activity(
            claims_identity, conversation_id, activity_id, activity,
        )

    async def on_delete_activity(
        self, claims_identity: ClaimsIdentity, conversation_id: str, activity_id: str
    ):
        await self._inner.on_delete_activity(
            claims_identity, conversation_id, activity_id
        )

    async def on_update_activity(
        self,
        claims_identity: ClaimsIdentity,
        conversation_id: str,
        activity_id: str,
        activity: Activity,
    ) -> ResourceResponse:
        return await self._inner.on_update_activity(
            claims_identity, conversation_id, activity_id, activity
        )<|MERGE_RESOLUTION|>--- conflicted
+++ resolved
@@ -50,14 +50,7 @@
         if not conversation_id_factory:
             raise TypeError("conversation_id_factory can't be None")
 
-<<<<<<< HEAD
         self._logger = logger
-=======
-        self._adapter = adapter
-        self._bot = bot
-        self._conversation_id_factory = conversation_id_factory
-        self._logger = logger or getLogger()
->>>>>>> a32528b2
 
         def aux_func():
             nonlocal self
