--- conflicted
+++ resolved
@@ -69,14 +69,9 @@
         support nested replies, ReplyToActivity falls back to SendToConversation.
 
         Use ReplyToActivity when replying to a specific activity in the
-<<<<<<< HEAD
         conversation.
 
         Use SendToConversation in all other cases.
-=======
-        conversation. Use SendToConversation in all other cases.
-        
->>>>>>> 7b9d2748
         :param claims_identity:
         :param conversation_id:
         :param activity:
@@ -106,14 +101,8 @@
         support nested replies, ReplyToActivity falls back to SendToConversation.
 
         Use ReplyToActivity when replying to a specific activity in the
-<<<<<<< HEAD
-        conversation.
-
-        Use SendToConversation in all other cases.
-=======
         conversation. Use SendToConversation in all other cases.
-        
->>>>>>> 7b9d2748
+
         :param claims_identity:
         :param conversation_id:
         :param activity_id:
