--- conflicted
+++ resolved
@@ -6,14 +6,9 @@
 from botbuilder.schema import (Activity, ChannelAccount,
                                ConversationAccount,
                                ConversationParameters, ConversationReference,
-<<<<<<< HEAD
                                ConversationsResult, ConversationResourceResponse,
                                TokenResponse)
-from botframework.connector import ConnectorClient
-=======
-                               ConversationsResult, ConversationResourceResponse)
 from botframework.connector import ConnectorClient, Channels
->>>>>>> 51e43689
 from botframework.connector.auth import (MicrosoftAppCredentials,
                                          JwtTokenValidation, SimpleCredentialProvider)
 from botframework.connector.token_api import TokenApiClient
