--- conflicted
+++ resolved
@@ -332,22 +332,13 @@
         except Exception as error:
             raise error
 
-<<<<<<< HEAD
-    async def send_activities(self, context: TurnContext, activities: List[Activity]) -> List[ResourceResponse]:
-        try:
-            responses = []
-            
-            for activity in activities:
-                response = ResourceResponse()    
-=======
-    async def send_activities(
+async def send_activities(
         self, context: TurnContext, activities: List[Activity]
     ) -> List[ResourceResponse]:
         try:
             responses: List[ResourceResponse] = []
             for activity in activities:
                 response: ResourceResponse = None
->>>>>>> afd131c6
                 if activity.type == "delay":
                     try:
                         delay_in_ms = float(activity.value) / 1000
@@ -360,16 +351,7 @@
                     else:
                         await asyncio.sleep(delay_in_ms)
                 elif activity.type == "invokeResponse":
-<<<<<<< HEAD
-                    context.turn_state.add(self._INVOKE_RESPONSE_KEY)
-                elif activity.reply_to_id:
-                    client = self.create_connector_client(activity.service_url)
-                    response = await client.conversations.reply_to_activity(
-                        activity.conversation.id, activity.reply_to_id, activity
-                    )
-=======
                     context.turn_state[self._INVOKE_RESPONSE_KEY] = activity
->>>>>>> afd131c6
                 else:
                     if not getattr(activity, "service_url", None):
                         raise TypeError(
@@ -385,15 +367,6 @@
                         )
 
                     client = self.create_connector_client(activity.service_url)
-<<<<<<< HEAD
-                    response = await client.conversations.send_to_conversation(
-                        activity.conversation.id, activity
-                    )
-
-                if not response:
-                    response.id = activity_id if activity_id else ""
-                
-=======
                     if activity.type == "trace" and activity.channel_id != "emulator":
                         pass
                     elif activity.reply_to_id:
@@ -408,7 +381,6 @@
                 if not response:
                     response = ResourceResponse(activity.id or "")
 
->>>>>>> afd131c6
                 responses.append(response)
             return responses
         except Exception as error:
