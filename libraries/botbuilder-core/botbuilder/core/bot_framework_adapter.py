# Copyright (c) Microsoft Corporation. All rights reserved.
# Licensed under the MIT License.

# pylint: disable=too-many-lines

import asyncio
import base64
import json
import os
import uuid
from typing import List, Callable, Awaitable, Union, Dict
from msrest.serialization import Model

from botframework.connector import Channels, EmulatorApiClient
from botframework.connector.aio import ConnectorClient
from botframework.connector.auth import (
    AuthenticationConfiguration,
    AuthenticationConstants,
    ChannelValidation,
    ChannelProvider,
    ClaimsIdentity,
    GovernmentChannelValidation,
    GovernmentConstants,
    MicrosoftAppCredentials,
    JwtTokenValidation,
    CredentialProvider,
    SimpleCredentialProvider,
    SkillValidation,
    AppCredentials,
    SimpleChannelProvider,
    MicrosoftGovernmentAppCredentials,
)
from botframework.connector.token_api import TokenApiClient
from botframework.connector.token_api.models import (
    TokenStatus,
    TokenExchangeRequest,
    SignInUrlResponse,
)
from botbuilder.schema import (
    Activity,
    ActivityTypes,
    ConversationAccount,
    ConversationParameters,
    ConversationReference,
    ExpectedReplies,
    TokenResponse,
    ResourceResponse,
    DeliveryModes,
)

from . import __version__
from .bot_adapter import BotAdapter
from .turn_context import TurnContext
from .extended_user_token_provider import ExtendedUserTokenProvider
from .invoke_response import InvokeResponse
from .conversation_reference_extension import get_continuation_activity
from .status_codes import StatusCodes

USER_AGENT = f"Microsoft-BotFramework/3.1 (BotBuilder Python/{__version__})"
OAUTH_ENDPOINT = "https://api.botframework.com"
US_GOV_OAUTH_ENDPOINT = "https://api.botframework.azure.us"


class TokenExchangeState(Model):
    """TokenExchangeState

    :param connection_name: The connection name that was used.
    :type connection_name: str
    :param conversation: Gets or sets a reference to the conversation.
    :type conversation: ~botframework.connector.models.ConversationReference
    :param relates_to: Gets or sets a reference to a related parent conversation for this token exchange.
    :type relates_to: ~botframework.connector.models.ConversationReference
    :param bot_ur: The URL of the bot messaging endpoint.
    :type bot_ur: str
    :param ms_app_id: The bot's registered application ID.
    :type ms_app_id: str
    """

    _attribute_map = {
        "connection_name": {"key": "connectionName", "type": "str"},
        "conversation": {"key": "conversation", "type": "ConversationReference"},
        "relates_to": {"key": "relatesTo", "type": "ConversationReference"},
        "bot_url": {"key": "connectionName", "type": "str"},
        "ms_app_id": {"key": "msAppId", "type": "str"},
    }

    def __init__(
        self,
        *,
        connection_name: str = None,
        conversation=None,
        relates_to=None,
        bot_url: str = None,
        ms_app_id: str = None,
        **kwargs,
    ) -> None:
        super(TokenExchangeState, self).__init__(**kwargs)
        self.connection_name = connection_name
        self.conversation = conversation
        self.relates_to = relates_to
        self.bot_url = bot_url
        self.ms_app_id = ms_app_id


class BotFrameworkAdapterSettings:
    def __init__(
        self,
        app_id: str,
        app_password: str = None,
        channel_auth_tenant: str = None,
        oauth_endpoint: str = None,
        open_id_metadata: str = None,
        channel_provider: ChannelProvider = None,
        auth_configuration: AuthenticationConfiguration = None,
        app_credentials: AppCredentials = None,
        credential_provider: CredentialProvider = None,
    ):
        """
        Contains the settings used to initialize a :class:`BotFrameworkAdapter` instance.

        :param app_id: The bot application ID.
        :type app_id: str
        :param app_password: The bot application password.
        the value os the `MicrosoftAppPassword` parameter in the `config.py` file.
        :type app_password: str
        :param channel_auth_tenant: The channel tenant to use in conversation
        :type channel_auth_tenant: str
        :param oauth_endpoint:
        :type oauth_endpoint: str
        :param open_id_metadata:
        :type open_id_metadata: str
        :param channel_provider: The channel provider
        :type channel_provider: :class:`botframework.connector.auth.ChannelProvider`.  Defaults to SimpleChannelProvider
        if one isn't specified.
        :param auth_configuration:
        :type auth_configuration: :class:`botframework.connector.auth.AuthenticationConfiguration`
        :param credential_provider: Defaults to SimpleCredentialProvider if one isn't specified.
        :param app_credentials: Allows for a custom AppCredentials.  Used, for example, for CertificateAppCredentials.
        """

        self.app_id = app_id
        self.app_password = app_password
        self.app_credentials = app_credentials
        self.channel_auth_tenant = channel_auth_tenant
        self.oauth_endpoint = oauth_endpoint
        self.channel_provider = (
            channel_provider if channel_provider else SimpleChannelProvider()
        )
        self.credential_provider = (
            credential_provider
            if credential_provider
            else SimpleCredentialProvider(self.app_id, self.app_password)
        )
        self.auth_configuration = auth_configuration or AuthenticationConfiguration()

        # If no open_id_metadata values were passed in the settings, check the
        # process' Environment Variable.
        self.open_id_metadata = (
            open_id_metadata
            if open_id_metadata
            else os.environ.get(AuthenticationConstants.BOT_OPEN_ID_METADATA_KEY)
        )


class BotFrameworkAdapter(BotAdapter, ExtendedUserTokenProvider):
    """
    Defines an adapter to connect a bot to a service endpoint.

    .. remarks::
        The bot adapter encapsulates authentication processes and sends activities to and
        receives activities from the Bot Connector Service. When your bot receives an activity,
        the adapter creates a context object, passes it to your bot's application logic, and
        sends responses back to the user's channel.
        The adapter processes and directs incoming activities in through the bot middleware
        pipeline to your bot’s logic and then back out again.
        As each activity flows in and out of the bot, each piece of middleware can inspect or act
        upon the activity, both before and after the bot logic runs.
    """

    _INVOKE_RESPONSE_KEY = "BotFrameworkAdapter.InvokeResponse"

    def __init__(self, settings: BotFrameworkAdapterSettings):
        """
        Initializes a new instance of the :class:`BotFrameworkAdapter` class.

        :param settings: The settings to initialize the adapter
        :type settings: :class:`BotFrameworkAdapterSettings`
        """
        super(BotFrameworkAdapter, self).__init__()
        self.settings = settings or BotFrameworkAdapterSettings("", "")

        self._credentials = self.settings.app_credentials
        self._credential_provider = SimpleCredentialProvider(
            self.settings.app_id, self.settings.app_password
        )

        self._channel_provider = self.settings.channel_provider

        self._is_emulating_oauth_cards = False

        if self.settings.open_id_metadata:
            ChannelValidation.open_id_metadata_endpoint = self.settings.open_id_metadata
            GovernmentChannelValidation.OPEN_ID_METADATA_ENDPOINT = (
                self.settings.open_id_metadata
            )

        # There is a significant boost in throughput if we reuse a ConnectorClient
        self._connector_client_cache: Dict[str, ConnectorClient] = {}

        # Cache for appCredentials to speed up token acquisition (a token is not requested unless is expired)
        self._app_credential_map: Dict[str, AppCredentials] = {}

    async def continue_conversation(
        self,
        reference: ConversationReference,
        callback: Callable,
        bot_id: str = None,
        claims_identity: ClaimsIdentity = None,
        audience: str = None,
    ):
        """
        Continues a conversation with a user.

        :param reference: A reference to the conversation to continue
        :type reference: :class:`botbuilder.schema.ConversationReference
        :param callback: The method to call for the resulting bot turn
        :type callback: :class:`typing.Callable`
        :param bot_id: The application Id of the bot. This is the appId returned by the Azure portal registration,
        and is generally found in the `MicrosoftAppId` parameter in `config.py`.
        :type bot_id: :class:`typing.str`
        :param claims_identity: The bot claims identity
        :type claims_identity: :class:`botframework.connector.auth.ClaimsIdentity`
        :param audience:
        :type audience: :class:`typing.str`

        :raises: It raises an argument null exception.

        :return: A task that represents the work queued to execute.

        .. remarks::
            This is often referred to as the bots *proactive messaging* flow as it lets the bot proactively
            send messages to a conversation or user that are already in a communication.
            Scenarios such as sending notifications or coupons to a user are enabled by this function.
        """

        if not reference:
            raise TypeError(
                "Expected reference: ConversationReference but got None instead"
            )
        if not callback:
            raise TypeError("Expected callback: Callable but got None instead")

        # This has to have either a bot_id, in which case a ClaimsIdentity will be created, or
        # a ClaimsIdentity.  In either case, if an audience isn't supplied one will be created.
        if not (bot_id or claims_identity):
            raise TypeError("Expected bot_id or claims_identity")

        if bot_id and not claims_identity:
            claims_identity = ClaimsIdentity(
                claims={
                    AuthenticationConstants.AUDIENCE_CLAIM: bot_id,
                    AuthenticationConstants.APP_ID_CLAIM: bot_id,
                },
                is_authenticated=True,
            )

        if not audience:
            audience = self.__get_botframework_oauth_scope()

        context = TurnContext(self, get_continuation_activity(reference))
        context.turn_state[BotAdapter.BOT_IDENTITY_KEY] = claims_identity
        context.turn_state[BotAdapter.BOT_CALLBACK_HANDLER_KEY] = callback
        context.turn_state[BotAdapter.BOT_OAUTH_SCOPE_KEY] = audience

        # Add the channel service URL to the trusted services list so we can send messages back.
        # the service URL for skills is trusted because it is applied by the SkillHandler based
        # on the original request received by the root bot
        AppCredentials.trust_service_url(reference.service_url)

        client = await self.create_connector_client(
            reference.service_url, claims_identity, audience
        )
        context.turn_state[BotAdapter.BOT_CONNECTOR_CLIENT_KEY] = client

        return await self.run_pipeline(context, callback)

    async def create_conversation(
        self,
        reference: ConversationReference,
        logic: Callable[[TurnContext], Awaitable] = None,
        conversation_parameters: ConversationParameters = None,
        channel_id: str = None,
        service_url: str = None,
        credentials: AppCredentials = None,
    ):
        """
        Starts a new conversation with a user. Used to direct message to a member of a group.

        :param reference: The conversation reference that contains the tenant
        :type reference: :class:`botbuilder.schema.ConversationReference`
        :param logic: The logic to use for the creation of the conversation
        :type logic: :class:`typing.Callable`
        :param conversation_parameters: The information to use to create the conversation
        :type conversation_parameters:
        :param channel_id: The ID for the channel.
        :type channel_id: :class:`typing.str`
        :param service_url: The channel's service URL endpoint.
        :type service_url: :class:`typing.str`
        :param credentials: The application credentials for the bot.
        :type credentials: :class:`botframework.connector.auth.AppCredentials`

        :raises: It raises a generic exception error.

        :return: A task representing the work queued to execute.

        .. remarks::
            To start a conversation, your bot must know its account information and the user's
            account information on that channel.
            Most channels only support initiating a direct message (non-group) conversation.
            The adapter attempts to create a new conversation on the channel, and
            then sends a conversation update activity through its middleware pipeline
            to the the callback method.
            If the conversation is established with the specified users, the ID of the activity
            will contain the ID of the new conversation.
        """
        try:
            if not service_url:
                service_url = reference.service_url
                if not service_url:
                    raise TypeError(
                        "BotFrameworkAdapter.create_conversation(): service_url or reference.service_url is required."
                    )

            if not channel_id:
                channel_id = reference.channel_id
                if not channel_id:
                    raise TypeError(
                        "BotFrameworkAdapter.create_conversation(): channel_id or reference.channel_id is required."
                    )

            parameters = (
                conversation_parameters
                if conversation_parameters
                else ConversationParameters(
                    bot=reference.bot, members=[reference.user], is_group=False
                )
            )

            # Mix in the tenant ID if specified. This is required for MS Teams.
            if reference.conversation and reference.conversation.tenant_id:
                # Putting tenant_id in channel_data is a temporary while we wait for the Teams API to be updated
                parameters.channel_data = {
                    "tenant": {"id": reference.conversation.tenant_id}
                }

                # Permanent solution is to put tenant_id in parameters.tenant_id
                parameters.tenant_id = reference.conversation.tenant_id

            # This is different from C# where credentials are required in the method call.
            # Doing this for compatibility.
            app_credentials = (
                credentials
                if credentials
                else await self.__get_app_credentials(
                    self.settings.app_id, self.__get_botframework_oauth_scope()
                )
            )

            # Create conversation
            client = self._get_or_create_connector_client(service_url, app_credentials)

            resource_response = await client.conversations.create_conversation(
                parameters
            )

            event_activity = Activity(
                type=ActivityTypes.event,
                name="CreateConversation",
                channel_id=channel_id,
                service_url=service_url,
                id=resource_response.activity_id
                if resource_response.activity_id
                else str(uuid.uuid4()),
                conversation=ConversationAccount(
                    id=resource_response.id, tenant_id=parameters.tenant_id,
                ),
                channel_data=parameters.channel_data,
                recipient=parameters.bot,
            )

            context = self._create_context(event_activity)
            context.turn_state[BotAdapter.BOT_CONNECTOR_CLIENT_KEY] = client

            claims_identity = ClaimsIdentity(
                claims={
                    AuthenticationConstants.AUDIENCE_CLAIM: app_credentials.microsoft_app_id,
                    AuthenticationConstants.APP_ID_CLAIM: app_credentials.microsoft_app_id,
                    AuthenticationConstants.SERVICE_URL_CLAIM: service_url,
                },
                is_authenticated=True,
            )
            context.turn_state[BotAdapter.BOT_IDENTITY_KEY] = claims_identity

            return await self.run_pipeline(context, logic)

        except Exception as error:
            raise error

    async def process_activity(self, req, auth_header: str, logic: Callable):
        """
        Creates a turn context and runs the middleware pipeline for an incoming activity.

        :param req: The incoming activity
        :type req: :class:`typing.str`
        :param auth_header: The HTTP authentication header of the request
        :type auth_header: :class:`typing.str`
        :param logic: The logic to execute at the end of the adapter's middleware pipeline.
        :type logic: :class:`typing.Callable`

        :return: A task that represents the work queued to execute.

        .. remarks::
            This class processes an activity received by the bots web server. This includes any messages
            sent from a user and is the method that drives what's often referred to as the
            bots *reactive messaging* flow.
            Call this method to reactively send a message to a conversation.
            If the task completes successfully, then an :class:`InvokeResponse` is returned;
            otherwise. `null` is returned.
        """
        activity = await self.parse_request(req)
        auth_header = auth_header or ""
        identity = await self._authenticate_request(activity, auth_header)
        return await self.process_activity_with_identity(activity, identity, logic)

    async def process_activity_with_identity(
        self, activity: Activity, identity: ClaimsIdentity, logic: Callable
    ):
        context = self._create_context(activity)
        context.turn_state[BotAdapter.BOT_IDENTITY_KEY] = identity
        context.turn_state[BotAdapter.BOT_CALLBACK_HANDLER_KEY] = logic

        # To create the correct cache key, provide the OAuthScope when calling CreateConnectorClientAsync.
        # The OAuthScope is also stored on the TurnState to get the correct AppCredentials if fetching a token
        # is required.
        scope = (
            self.__get_botframework_oauth_scope()
            if not SkillValidation.is_skill_claim(identity.claims)
            else JwtTokenValidation.get_app_id_from_claims(identity.claims)
        )
        context.turn_state[BotAdapter.BOT_OAUTH_SCOPE_KEY] = scope

        client = await self.create_connector_client(
            activity.service_url, identity, scope
        )
        context.turn_state[BotAdapter.BOT_CONNECTOR_CLIENT_KEY] = client

        # Fix to assign tenant_id from channelData to Conversation.tenant_id.
        # MS Teams currently sends the tenant ID in channelData and the correct behavior is to expose
        # this value in Activity.Conversation.tenant_id.
        # This code copies the tenant ID from channelData to Activity.Conversation.tenant_id.
        # Once MS Teams sends the tenant_id in the Conversation property, this code can be removed.
        if (
            Channels.ms_teams == context.activity.channel_id
            and context.activity.conversation is not None
            and not context.activity.conversation.tenant_id
            and context.activity.channel_data
        ):
            teams_channel_data = context.activity.channel_data
            if teams_channel_data.get("tenant", {}).get("id", None):
                context.activity.conversation.tenant_id = str(
                    teams_channel_data["tenant"]["id"]
                )

        await self.run_pipeline(context, logic)

        if activity.type == ActivityTypes.invoke:
            invoke_response = context.turn_state.get(
                BotFrameworkAdapter._INVOKE_RESPONSE_KEY  # pylint: disable=protected-access
            )
            if invoke_response is None:
                return InvokeResponse(status=StatusCodes.NOT_IMPLEMENTED)
            return invoke_response.value

        # Return the buffered activities in the response.  In this case, the invoker
        # should deserialize accordingly:
<<<<<<< HEAD
        #    activities = [Activity().deserialize(activity) for activity in response.body]
        if context.activity.delivery_mode == DeliveryModes.buffered_replies:
            serialized_activities = [
                activity.serialize() for activity in context.buffered_replies
            ]
            return InvokeResponse(status=StatusCodes.OK, body=serialized_activities)
=======
        #    activities = ExpectedReplies().deserialize(response.body).activities
        if context.activity.delivery_mode == DeliveryModes.expect_replies:
            expected_replies = ExpectedReplies(
                activities=context.buffered_reply_activities
            ).serialize()
            return InvokeResponse(status=200, body=expected_replies)
>>>>>>> e85d9fa5

        return None

    async def _authenticate_request(
        self, request: Activity, auth_header: str
    ) -> ClaimsIdentity:
        """
        Allows for the overriding of authentication in unit tests.

        :param request: The request to authenticate
        :type request: :class:`botbuilder.schema.Activity`
        :param auth_header: The authentication header

        :raises: A permission exception error.

        :return: The request claims identity
        :rtype: :class:`botframework.connector.auth.ClaimsIdentity`
        """
        claims = await JwtTokenValidation.authenticate_request(
            request,
            auth_header,
            self._credential_provider,
            await self.settings.channel_provider.get_channel_service(),
            self.settings.auth_configuration,
        )

        if not claims.is_authenticated:
            raise PermissionError("Unauthorized Access. Request is not authorized")

        return claims

    def _create_context(self, activity):
        """
        Allows for the overriding of the context object in unit tests and derived adapters.
        :param activity:
        :return:
        """
        return TurnContext(self, activity)

    @staticmethod
    async def parse_request(req):
        """
        Parses and validates request
        :param req:
        :return:
        """

        async def validate_activity(activity: Activity):
            if not isinstance(activity.type, str):
                raise TypeError(
                    "BotFrameworkAdapter.parse_request(): invalid or missing activity type."
                )
            return True

        if not isinstance(req, Activity):
            # If the req is a raw HTTP Request, try to deserialize it into an Activity and return the Activity.
            if getattr(req, "body_exists", False):
                try:
                    body = await req.json()
                    activity = Activity().deserialize(body)
                    is_valid_activity = await validate_activity(activity)
                    if is_valid_activity:
                        return activity
                except Exception as error:
                    raise error
            elif "body" in req:
                try:
                    activity = Activity().deserialize(req["body"])
                    is_valid_activity = await validate_activity(activity)
                    if is_valid_activity:
                        return activity
                except Exception as error:
                    raise error
            else:
                raise TypeError(
                    "BotFrameworkAdapter.parse_request(): received invalid request"
                )
        else:
            # The `req` has already been deserialized to an Activity, so verify the Activity.type and return it.
            is_valid_activity = await validate_activity(req)
            if is_valid_activity:
                return req

    async def update_activity(self, context: TurnContext, activity: Activity):
        """
        Replaces an activity that was previously sent to a channel. It should be noted that not all
        channels support this feature.

        :param context: The context object for the turn
        :type context: :class:`TurnContext'
        :param activity: New replacement activity
        :type activity: :class:`botbuilder.schema.Activity`

        :raises: A generic exception error

        :return: A task that represents the work queued to execute

        .. remarks::
            If the activity is successfully sent, the task result contains
            a :class:`botbuilder.schema.ResourceResponse` object containing the ID that
            the receiving channel assigned to the activity.
            Before calling this function, set the ID of the replacement activity to the ID
            of the activity to replace.
        """
        try:
            client = context.turn_state[BotAdapter.BOT_CONNECTOR_CLIENT_KEY]
            return await client.conversations.update_activity(
                activity.conversation.id, activity.id, activity
            )
        except Exception as error:
            raise error

    async def delete_activity(
        self, context: TurnContext, reference: ConversationReference
    ):
        """
        Deletes an activity that was previously sent to a channel. It should be noted that not all
        channels support this feature.

        :param context: The context object for the turn
        :type context: :class:`TurnContext'
        :param reference: Conversation reference for the activity to delete
        :type reference: :class:`botbuilder.schema.ConversationReference`

        :raises: A exception error

        :return: A task that represents the work queued to execute

        .. note::

            The activity_id of the :class:`botbuilder.schema.ConversationReference` identifies the activity to delete.
        """
        try:
            client = context.turn_state[BotAdapter.BOT_CONNECTOR_CLIENT_KEY]
            await client.conversations.delete_activity(
                reference.conversation.id, reference.activity_id
            )
        except Exception as error:
            raise error

    async def send_activities(
        self, context: TurnContext, activities: List[Activity]
    ) -> List[ResourceResponse]:
        try:
            responses: List[ResourceResponse] = []
            for activity in activities:
                response: ResourceResponse = None
                if activity.type == "delay":
                    try:
                        delay_in_ms = float(activity.value) / 1000
                    except TypeError:
                        raise TypeError(
                            "Unexpected delay value passed. Expected number or str type."
                        )
                    except AttributeError:
                        raise Exception("activity.value was not found.")
                    else:
                        await asyncio.sleep(delay_in_ms)
                elif activity.type == "invokeResponse":
                    context.turn_state[self._INVOKE_RESPONSE_KEY] = activity
                else:
                    if not getattr(activity, "service_url", None):
                        raise TypeError(
                            "BotFrameworkAdapter.send_activity(): service_url can not be None."
                        )
                    if (
                        not hasattr(activity, "conversation")
                        or not activity.conversation
                        or not getattr(activity.conversation, "id", None)
                    ):
                        raise TypeError(
                            "BotFrameworkAdapter.send_activity(): conversation.id can not be None."
                        )

                    if activity.type == "trace" and activity.channel_id != "emulator":
                        pass
                    elif activity.reply_to_id:
                        client = context.turn_state[BotAdapter.BOT_CONNECTOR_CLIENT_KEY]
                        response = await client.conversations.reply_to_activity(
                            activity.conversation.id, activity.reply_to_id, activity
                        )
                    else:
                        client = context.turn_state[BotAdapter.BOT_CONNECTOR_CLIENT_KEY]
                        response = await client.conversations.send_to_conversation(
                            activity.conversation.id, activity
                        )

                if not response:
                    response = ResourceResponse(id=activity.id or "")

                responses.append(response)
            return responses
        except Exception as error:
            raise error

    async def delete_conversation_member(
        self, context: TurnContext, member_id: str
    ) -> None:
        """
        Deletes a member from the current conversation.

        :param context: The context object for the turn
        :type context: :class:`botbuilder.core.TurnContext`
        :param member_id: The ID of the member to remove from the conversation
        :type member_id: str

        :raises: A exception error

        :return: A task that represents the work queued to execute.</returns
        """
        try:
            if not context.activity.service_url:
                raise TypeError(
                    "BotFrameworkAdapter.delete_conversation_member(): missing service_url"
                )
            if (
                not context.activity.conversation
                or not context.activity.conversation.id
            ):
                raise TypeError(
                    "BotFrameworkAdapter.delete_conversation_member(): missing conversation or "
                    "conversation.id"
                )

            client = context.turn_state[BotAdapter.BOT_CONNECTOR_CLIENT_KEY]
            return await client.conversations.delete_conversation_member(
                context.activity.conversation.id, member_id
            )
        except AttributeError as attr_e:
            raise attr_e
        except Exception as error:
            raise error

    async def get_activity_members(self, context: TurnContext, activity_id: str):
        """
        Lists the members of a given activity.

        :param context: The context object for the turn
        :type context: :class:`botbuilder.core.TurnContext`
        :param activity_id: (Optional) Activity ID to enumerate.
        If not specified the current activities ID will be used.

        :raises: An exception error

        :return: List of Members of the activity
        """
        try:
            if not activity_id:
                activity_id = context.activity.id
            if not context.activity.service_url:
                raise TypeError(
                    "BotFrameworkAdapter.get_activity_member(): missing service_url"
                )
            if (
                not context.activity.conversation
                or not context.activity.conversation.id
            ):
                raise TypeError(
                    "BotFrameworkAdapter.get_activity_member(): missing conversation or conversation.id"
                )
            if not activity_id:
                raise TypeError(
                    "BotFrameworkAdapter.get_activity_member(): missing both activity_id and "
                    "context.activity.id"
                )

            client = context.turn_state[BotAdapter.BOT_CONNECTOR_CLIENT_KEY]
            return await client.conversations.get_activity_members(
                context.activity.conversation.id, activity_id
            )
        except Exception as error:
            raise error

    async def get_conversation_members(self, context: TurnContext):
        """
        Lists the members of a current conversation.

        :param context: The context object for the turn
        :type context: :class:`botbuilder.core.TurnContext`

        :raises: An exception error

        :return: List of members of the current conversation
        """
        try:
            if not context.activity.service_url:
                raise TypeError(
                    "BotFrameworkAdapter.get_conversation_members(): missing service_url"
                )
            if (
                not context.activity.conversation
                or not context.activity.conversation.id
            ):
                raise TypeError(
                    "BotFrameworkAdapter.get_conversation_members(): missing conversation or "
                    "conversation.id"
                )

            client = context.turn_state[BotAdapter.BOT_CONNECTOR_CLIENT_KEY]
            return await client.conversations.get_conversation_members(
                context.activity.conversation.id
            )
        except Exception as error:
            raise error

    async def get_conversations(
        self,
        service_url: str,
        credentials: AppCredentials,
        continuation_token: str = None,
    ):
        """
        Lists the Conversations in which this bot has participated for a given channel server.

        :param service_url: The URL of the channel server to query. This can be retrieved from
        `context.activity.serviceUrl`
        :type service_url: str

        :param continuation_token: The continuation token from the previous page of results
        :type continuation_token: str

        :raises: A generic exception error

        :return: A task that represents the work queued to execute

        .. remarks::
            The channel server returns results in pages and each page will include a `continuationToken` that
            can be used to fetch the next page of results from the server.
            If the task completes successfully, the result contains a page of the members of the current conversation.
            This overload may be called from outside the context of a conversation, as only the bot's service URL and
            credentials are required.
        """
        client = self._get_or_create_connector_client(service_url, credentials)
        return await client.conversations.get_conversations(continuation_token)

    async def get_user_token(
        self,
        context: TurnContext,
        connection_name: str,
        magic_code: str = None,
        oauth_app_credentials: AppCredentials = None,  # pylint: disable=unused-argument
    ) -> TokenResponse:

        """
        Attempts to retrieve the token for a user that's in a login flow.

        :param context: Context for the current turn of conversation with the user
        :type context: :class:`botbuilder.core.TurnContext`
        :param connection_name: Name of the auth connection to use
        :type connection_name: str
        :param magic_code" (Optional) user entered code to validate
        :str magic_code" str
        :param oauth_app_credentials: (Optional) AppCredentials for OAuth.
        :type oauth_app_credentials: :class:`botframework.connector.auth.AppCredential`

        :raises: An exception error

        :returns: Token Response
        :rtype: :class:'botbuilder.schema.TokenResponse`

        """

        if (
            context.activity.from_property is None
            or not context.activity.from_property.id
        ):
            raise Exception(
                "BotFrameworkAdapter.get_user_token(): missing from or from.id"
            )
        if not connection_name:
            raise Exception(
                "get_user_token() requires a connection_name but none was provided."
            )

        client = await self._create_token_api_client(context, oauth_app_credentials)

        result = client.user_token.get_token(
            context.activity.from_property.id,
            connection_name,
            context.activity.channel_id,
            magic_code,
        )

        if result is None or result.token is None:
            return None

        return result

    async def sign_out_user(
        self,
        context: TurnContext,
        connection_name: str = None,  # pylint: disable=unused-argument
        user_id: str = None,
        oauth_app_credentials: AppCredentials = None,
    ):
        """
        Signs the user out with the token server.

        :param context: Context for the current turn of conversation with the user
        :type context: :class:`botbuilder.core.TurnContext`
        :param connection_name: Name of the auth connection to use
        :type connection_name: str
        :param user_id: User id of user to sign out
        :type user_id: str
        :param oauth_app_credentials: (Optional) AppCredentials for OAuth.
        :type oauth_app_credentials: :class:`botframework.connector.auth.AppCredential`
        """
        if not context.activity.from_property or not context.activity.from_property.id:
            raise Exception(
                "BotFrameworkAdapter.sign_out_user(): missing from_property or from_property.id"
            )
        if not user_id:
            user_id = context.activity.from_property.id

        client = await self._create_token_api_client(context, oauth_app_credentials)
        client.user_token.sign_out(
            user_id, connection_name, context.activity.channel_id
        )

    async def get_oauth_sign_in_link(
        self,
        context: TurnContext,
        connection_name: str,
        final_redirect: str = None,  # pylint: disable=unused-argument
        oauth_app_credentials: AppCredentials = None,
    ) -> str:
        """
        Gets the raw sign-in link to be sent to the user for sign-in for a connection name.

        :param context: Context for the current turn of conversation with the user
        :type context: :class:`botbuilder.core.TurnContext`
        :param connection_name: Name of the auth connection to use
        :type connection_name: str
        :param final_redirect: The final URL that the OAuth flow will redirect to.
        :param oauth_app_credentials: (Optional) AppCredentials for OAuth.
        :type oauth_app_credentials: :class:`botframework.connector.auth.AppCredential`

        :return: If the task completes successfully, the result contains the raw sign-in link
        """

        client = await self._create_token_api_client(context, oauth_app_credentials)

        conversation = TurnContext.get_conversation_reference(context.activity)
        state = TokenExchangeState(
            connection_name=connection_name,
            conversation=conversation,
            ms_app_id=client.config.credentials.microsoft_app_id,
            relates_to=context.activity.relates_to,
        )

        final_state = base64.b64encode(
            json.dumps(state.serialize()).encode(encoding="UTF-8", errors="strict")
        ).decode()

        return client.bot_sign_in.get_sign_in_url(final_state)

    async def get_token_status(
        self,
        context: TurnContext,
        connection_name: str = None,
        user_id: str = None,
        include_filter: str = None,
        oauth_app_credentials: AppCredentials = None,
    ) -> List[TokenStatus]:
        """
        Retrieves the token status for each configured connection for the given user.

        :param context: Context for the current turn of conversation with the user
        :type context: :class:`botbuilder.core.TurnContext`
        :param connection_name: Name of the auth connection to use
        :type connection_name: str
        :param user_id: The user Id for which tokens are retrieved. If passing in None the userId is taken
        :type user_id: str
        :param include_filter: (Optional) Comma separated list of connection's to include.
        Blank will return token status for all configured connections.
        :type include_filter: str
        :param oauth_app_credentials: (Optional) AppCredentials for OAuth.
        :type oauth_app_credentials: :class:`botframework.connector.auth.AppCredential`

        :returns: Array of :class:`botframework.connector.token_api.modelsTokenStatus`
        """

        if not user_id and (
            not context.activity.from_property or not context.activity.from_property.id
        ):
            raise Exception(
                "BotFrameworkAdapter.get_token_status(): missing from_property or from_property.id"
            )

        client = await self._create_token_api_client(context, oauth_app_credentials)

        user_id = user_id or context.activity.from_property.id
        return client.user_token.get_token_status(
            user_id, context.activity.channel_id, include_filter
        )

    async def get_aad_tokens(
        self,
        context: TurnContext,
        connection_name: str,
        resource_urls: List[str],
        user_id: str = None,  # pylint: disable=unused-argument
        oauth_app_credentials: AppCredentials = None,
    ) -> Dict[str, TokenResponse]:
        """
        Retrieves Azure Active Directory tokens for particular resources on a configured connection.

        :param context: Context for the current turn of conversation with the user
        :type context: :class:`botbuilder.core.TurnContext`
        :param connection_name: The name of the Azure Active Directory connection configured with this bot
        :type connection_name: str
        :param resource_urls: The list of resource URLs to retrieve tokens for
        :type resource_urls: :class:`typing.List`
        :param user_id: The user Id for which tokens are retrieved. If passing in null the userId is taken
        from the Activity in the TurnContext.
        :type user_id: str
        :param oauth_app_credentials: (Optional) AppCredentials for OAuth.
        :type oauth_app_credentials: :class:`botframework.connector.auth.AppCredential`

        :returns: Dictionary of resource Urls to the corresponding :class:'botbuilder.schema.TokenResponse`
        :rtype: :class:`typing.Dict`
        """
        if not context.activity.from_property or not context.activity.from_property.id:
            raise Exception(
                "BotFrameworkAdapter.get_aad_tokens(): missing from_property or from_property.id"
            )

        client = await self._create_token_api_client(context, oauth_app_credentials)
        return client.user_token.get_aad_tokens(
            context.activity.from_property.id,
            connection_name,
            context.activity.channel_id,
            resource_urls,
        )

    async def create_connector_client(
        self, service_url: str, identity: ClaimsIdentity = None, audience: str = None
    ) -> ConnectorClient:
        """
        Creates the connector client
        :param service_url: The service URL
        :param identity: The claims identity
        :param audience:

        :return: An instance of the :class:`ConnectorClient` class
        """

        if not identity:
            # This is different from C# where an exception is raised.  In this case
            # we are creating a ClaimsIdentity to retain compatibility with this
            # method.
            identity = ClaimsIdentity(
                claims={
                    AuthenticationConstants.AUDIENCE_CLAIM: self.settings.app_id,
                    AuthenticationConstants.APP_ID_CLAIM: self.settings.app_id,
                },
                is_authenticated=True,
            )

        # For requests from channel App Id is in Audience claim of JWT token. For emulator it is in AppId claim.
        # For unauthenticated requests we have anonymous claimsIdentity provided auth is disabled.
        # For Activities coming from Emulator AppId claim contains the Bot's AAD AppId.
        bot_app_id = identity.claims.get(
            AuthenticationConstants.AUDIENCE_CLAIM
        ) or identity.claims.get(AuthenticationConstants.APP_ID_CLAIM)

        # Anonymous claims and non-skill claims should fall through without modifying the scope.
        credentials = None
        if bot_app_id:
            scope = audience
            if not scope:
                scope = (
                    JwtTokenValidation.get_app_id_from_claims(identity.claims)
                    if SkillValidation.is_skill_claim(identity.claims)
                    else self.__get_botframework_oauth_scope()
                )

            credentials = await self.__get_app_credentials(bot_app_id, scope)

        return self._get_or_create_connector_client(service_url, credentials)

    def _get_or_create_connector_client(
        self, service_url: str, credentials: AppCredentials
    ) -> ConnectorClient:
        if not credentials:
            credentials = MicrosoftAppCredentials.empty()

        # Get ConnectorClient from cache or create.
        client_key = BotFrameworkAdapter.key_for_connector_client(
            service_url, credentials.microsoft_app_id, credentials.oauth_scope
        )
        client = self._connector_client_cache.get(client_key)
        if not client:
            client = ConnectorClient(credentials, base_url=service_url)
            client.config.add_user_agent(USER_AGENT)
            self._connector_client_cache[client_key] = client

        return client

    async def get_sign_in_resource_from_user(
        self,
        turn_context: TurnContext,
        connection_name: str,
        user_id: str,
        final_redirect: str = None,
    ) -> SignInUrlResponse:
        return await self.get_sign_in_resource_from_user_and_credentials(
            turn_context, None, connection_name, user_id, final_redirect
        )

    async def get_sign_in_resource_from_user_and_credentials(
        self,
        turn_context: TurnContext,
        oauth_app_credentials: AppCredentials,
        connection_name: str,
        user_id: str,
        final_redirect: str = None,
    ) -> SignInUrlResponse:
        if not connection_name:
            raise TypeError(
                "BotFrameworkAdapter.get_sign_in_resource_from_user(): missing connection_name"
            )
        if (
            not turn_context.activity.from_property
            or not turn_context.activity.from_property.id
        ):
            raise TypeError(
                "BotFrameworkAdapter.get_sign_in_resource_from_user(): missing activity id"
            )
        if user_id and turn_context.activity.from_property.id != user_id:
            raise TypeError(
                "BotFrameworkAdapter.get_sign_in_resource_from_user(): cannot get signin resource"
                " for a user that is different from the conversation"
            )

        client = await self._create_token_api_client(
            turn_context, oauth_app_credentials
        )
        conversation = TurnContext.get_conversation_reference(turn_context.activity)

        state = TokenExchangeState(
            connection_name=connection_name,
            conversation=conversation,
            relates_to=turn_context.activity.relates_to,
            ms_app_id=client.config.credentials.microsoft_app_id,
        )

        final_state = base64.b64encode(
            json.dumps(state.serialize()).encode(encoding="UTF-8", errors="strict")
        ).decode()

        return client.bot_sign_in.get_sign_in_resource(
            final_state, final_redirect=final_redirect
        )

    async def exchange_token(
        self,
        turn_context: TurnContext,
        connection_name: str,
        user_id: str,
        exchange_request: TokenExchangeRequest,
    ) -> TokenResponse:
        return await self.exchange_token_from_credentials(
            turn_context, None, connection_name, user_id, exchange_request
        )

    async def exchange_token_from_credentials(
        self,
        turn_context: TurnContext,
        oauth_app_credentials: AppCredentials,
        connection_name: str,
        user_id: str,
        exchange_request: TokenExchangeRequest,
    ) -> TokenResponse:
        # pylint: disable=no-member

        if not connection_name:
            raise TypeError(
                "BotFrameworkAdapter.exchange_token(): missing connection_name"
            )
        if not user_id:
            raise TypeError("BotFrameworkAdapter.exchange_token(): missing user_id")
        if exchange_request and not exchange_request.token and not exchange_request.uri:
            raise TypeError(
                "BotFrameworkAdapter.exchange_token(): Either a Token or Uri property is required"
                " on the TokenExchangeRequest"
            )

        client = await self._create_token_api_client(
            turn_context, oauth_app_credentials
        )

        return client.user_token.exchange_async(
            user_id,
            connection_name,
            turn_context.activity.channel_id,
            exchange_request.uri,
            exchange_request.token,
        )

    @staticmethod
    def key_for_connector_client(service_url: str, app_id: str, scope: str):
        return f"{service_url}:{app_id}:{scope}"

    async def _create_token_api_client(
        self, context: TurnContext, oauth_app_credentials: AppCredentials = None,
    ) -> TokenApiClient:
        if (
            not self._is_emulating_oauth_cards
            and context.activity.channel_id == "emulator"
            and await self._credential_provider.is_authentication_disabled()
        ):
            self._is_emulating_oauth_cards = True

        app_id = self.__get_app_id(context)
        scope = context.turn_state.get(BotAdapter.BOT_OAUTH_SCOPE_KEY)
        app_credentials = oauth_app_credentials or await self.__get_app_credentials(
            app_id, scope
        )

        if (
            not self._is_emulating_oauth_cards
            and context.activity.channel_id == "emulator"
            and await self._credential_provider.is_authentication_disabled()
        ):
            self._is_emulating_oauth_cards = True

        # TODO: token_api_client cache

        url = self.__oauth_api_url(context)
        client = TokenApiClient(app_credentials, url)
        client.config.add_user_agent(USER_AGENT)

        if self._is_emulating_oauth_cards:
            # intentionally not awaiting this call
            EmulatorApiClient.emulate_oauth_cards(app_credentials, url, True)

        return client

    def __oauth_api_url(self, context_or_service_url: Union[TurnContext, str]) -> str:
        url = None
        if self._is_emulating_oauth_cards:
            url = (
                context_or_service_url.activity.service_url
                if isinstance(context_or_service_url, object)
                else context_or_service_url
            )
        else:
            if self.settings.oauth_endpoint:
                url = self.settings.oauth_endpoint
            else:
                url = (
                    US_GOV_OAUTH_ENDPOINT
                    if self.settings.channel_provider.is_government()
                    else OAUTH_ENDPOINT
                )

        return url

    @staticmethod
    def key_for_app_credentials(app_id: str, scope: str):
        return f"{app_id}:{scope}"

    async def __get_app_credentials(
        self, app_id: str, oauth_scope: str
    ) -> AppCredentials:
        if not app_id:
            return MicrosoftAppCredentials.empty()

        # get from the cache if it's there
        cache_key = BotFrameworkAdapter.key_for_app_credentials(app_id, oauth_scope)
        app_credentials = self._app_credential_map.get(cache_key)
        if app_credentials:
            return app_credentials

        # If app credentials were provided, use them as they are the preferred choice moving forward
        if self._credentials:
            self._app_credential_map[cache_key] = self._credentials
            return self._credentials

        # Credentials not found in cache, build them
        app_credentials = await self.__build_credentials(app_id, oauth_scope)

        # Cache the credentials for later use
        self._app_credential_map[cache_key] = app_credentials

        return app_credentials

    async def __build_credentials(
        self, app_id: str, oauth_scope: str = None
    ) -> AppCredentials:
        app_password = await self._credential_provider.get_app_password(app_id)

        if self._channel_provider.is_government():
            return MicrosoftGovernmentAppCredentials(
                app_id,
                app_password,
                self.settings.channel_auth_tenant,
                scope=oauth_scope,
            )

        return MicrosoftAppCredentials(
            app_id,
            app_password,
            self.settings.channel_auth_tenant,
            oauth_scope=oauth_scope,
        )

    def __get_botframework_oauth_scope(self) -> str:
        if (
            self.settings.channel_provider
            and self.settings.channel_provider.is_government()
        ):
            return GovernmentConstants.TO_CHANNEL_FROM_BOT_OAUTH_SCOPE
        return AuthenticationConstants.TO_CHANNEL_FROM_BOT_OAUTH_SCOPE

    def __get_app_id(self, context: TurnContext) -> str:
        identity = context.turn_state[BotAdapter.BOT_IDENTITY_KEY]
        if not identity:
            raise Exception("An IIdentity is required in TurnState for this operation.")

        app_id = identity.claims.get(AuthenticationConstants.AUDIENCE_CLAIM)
        if not app_id:
            raise Exception("Unable to get the bot AppId from the audience claim.")

        return app_id<|MERGE_RESOLUTION|>--- conflicted
+++ resolved
@@ -483,21 +483,18 @@
 
         # Return the buffered activities in the response.  In this case, the invoker
         # should deserialize accordingly:
-<<<<<<< HEAD
         #    activities = [Activity().deserialize(activity) for activity in response.body]
         if context.activity.delivery_mode == DeliveryModes.buffered_replies:
             serialized_activities = [
                 activity.serialize() for activity in context.buffered_replies
             ]
             return InvokeResponse(status=StatusCodes.OK, body=serialized_activities)
-=======
         #    activities = ExpectedReplies().deserialize(response.body).activities
-        if context.activity.delivery_mode == DeliveryModes.expect_replies:
+        elif context.activity.delivery_mode == DeliveryModes.expect_replies:
             expected_replies = ExpectedReplies(
                 activities=context.buffered_reply_activities
             ).serialize()
-            return InvokeResponse(status=200, body=expected_replies)
->>>>>>> e85d9fa5
+            return InvokeResponse(status=StatusCodes.OK, body=expected_replies)
 
         return None
 
