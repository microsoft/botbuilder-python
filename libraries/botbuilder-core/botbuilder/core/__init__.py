--- conflicted
+++ resolved
@@ -57,11 +57,8 @@
     "NullTelemetryClient",
     "Recognizer",
     "RecognizerResult",
-<<<<<<< HEAD
     "Severity",
-=======
     "ShowTypingMiddleware",
->>>>>>> 40b979c9
     "StatePropertyAccessor",
     "StatePropertyInfo",
     "Storage",
