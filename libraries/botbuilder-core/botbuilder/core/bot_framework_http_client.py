--- conflicted
+++ resolved
@@ -6,11 +6,7 @@
 from logging import Logger
 import aiohttp
 
-<<<<<<< HEAD
-from botbuilder.schema import Activity, ConversationAccount, ConversationReference
-=======
-from botbuilder.schema import Activity, ExpectedReplies
->>>>>>> e85d9fa5
+from botbuilder.schema import Activity, ExpectedReplies, ConversationAccount, ConversationReference
 from botframework.connector.auth import (
     ChannelProvider,
     CredentialProvider,
