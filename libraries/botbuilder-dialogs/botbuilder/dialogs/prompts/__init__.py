--- conflicted
+++ resolved
@@ -19,7 +19,6 @@
 from .prompt import Prompt
 from .text_prompt import TextPrompt
 
-<<<<<<< HEAD
 __all__ = [
     "ActivityPrompt",
     "AttachmentPrompt",
@@ -27,23 +26,12 @@
     "DateTimePrompt",
     "DateTimeResolution",
     "NumberPrompt",
+    "OAuthPrompt",
+    "OAuthPromptSettings",
     "PromptOptions",
     "PromptRecognizerResult",
     "PromptValidatorContext",
-    "Prompt", 
+    "Prompt",
     "PromptOptions",
     "TextPrompt"
-]
-=======
-__all__ = ["ConfirmPrompt",
-           "DateTimePrompt",
-           "DateTimeResolution",
-           "NumberPrompt",
-           "OAuthPrompt",
-           "OAuthPromptSettings",
-           "PromptRecognizerResult",
-           "PromptValidatorContext",
-           "Prompt", 
-           "PromptOptions",
-           "TextPrompt"]
->>>>>>> 6be1edbc
+]