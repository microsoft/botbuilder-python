--- conflicted
+++ resolved
@@ -20,7 +20,6 @@
 from .prompt import Prompt
 from .text_prompt import TextPrompt
 
-<<<<<<< HEAD
 __all__ = [
     "ActivityPrompt",
     "AttachmentPrompt",
@@ -29,23 +28,12 @@
     "DateTimePrompt",
     "DateTimeResolution",
     "NumberPrompt",
+    "OAuthPrompt",
+    "OAuthPromptSettings",
     "PromptOptions",
     "PromptRecognizerResult",
     "PromptValidatorContext",
-    "Prompt", 
+    "Prompt",
     "PromptOptions",
     "TextPrompt"
-]
-=======
-__all__ = ["ConfirmPrompt",
-           "DateTimePrompt",
-           "DateTimeResolution",
-           "NumberPrompt",
-           "OAuthPrompt",
-           "OAuthPromptSettings",
-           "PromptRecognizerResult",
-           "PromptValidatorContext",
-           "Prompt", 
-           "PromptOptions",
-           "TextPrompt"]
->>>>>>> 6be1edbc
+]