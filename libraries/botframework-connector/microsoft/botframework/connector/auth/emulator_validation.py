--- conflicted
+++ resolved
@@ -1,22 +1,9 @@
 import asyncio
 import jwt
 
-<<<<<<< HEAD
-from .jwt_token_extractor import JwtTokenExtractor
-from .constants import Constants 
-from .claims_identity import ClaimsIdentity
-from .verify_options import VerifyOptions
-=======
 from .credential_provider import CredentialProvider 
 from .jwt_token_extractor import JwtTokenExtractor
-
-class VerifyOptions:
-    def __init__(self, issuer, audience, clock_tolerance, ignore_expiration):
-        self.issuer = issuer
-        self.audience = audience
-        self.clock_tolerance = clock_tolerance
-        self.ignore_expiration = ignore_expiration
->>>>>>> 48e5454e
+from .verify_options import VerifyOptions
 
 class EmulatorValidation:
     APP_ID_CLAIM = "appid"
@@ -35,11 +22,7 @@
     )
 
     @staticmethod
-<<<<<<< HEAD
     def is_token_from_emulator(authHeader):
-=======
-    def is_from_emulator(authHeader):
->>>>>>> 48e5454e
         """Determines if a given Auth header is from the Bot Framework Emulator
         authHeader Bearer Token, in the "Bearer [Long String]" Format.
         returns True, if the token was issued by the Emulator. Otherwise, false.
@@ -86,7 +69,6 @@
         return True
 
     @staticmethod
-<<<<<<< HEAD
     async def authenticate_emulator_token(authHeader, credentials):
         """Validate the incoming Auth Header as a token sent from the Bot Framework Emulator.
         A token issued by the Bot Framework will FAIL this check. Only Emulator tokens will pass.
@@ -157,8 +139,4 @@
         if (not isValidAppId):
             raise Exception('Unauthorized. Invalid AppId passed on token: ', appId)
 
-        return identity
-=======
-    def authenticate_token(header, credentials):
-        pass
->>>>>>> 48e5454e
+        return identity