--- conflicted
+++ resolved
@@ -1,20 +1,14 @@
 # Copyright (c) Microsoft Corporation. All rights reserved.
 # Licensed under the MIT License.
 import uuid
-<<<<<<< HEAD
-=======
 from typing import Dict, List
 from unittest.mock import Mock
 
->>>>>>> 259493c8
 import pytest
 
 from botbuilder.schema import Activity
 from botframework.connector.auth import (
-<<<<<<< HEAD
-=======
     AuthenticationConfiguration,
->>>>>>> 259493c8
     AuthenticationConstants,
     JwtTokenValidation,
     SimpleCredentialProvider,
