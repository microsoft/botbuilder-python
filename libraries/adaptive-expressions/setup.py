# Copyright (c) Microsoft Corporation. All rights reserved.
# Licensed under the MIT License.

import os
from setuptools import setup

<<<<<<< HEAD
REQUIRES = ["antlr4-python3-runtime==4.8.0"]
REQUIRES = ["datatypes-timex-expression==1.0.2.a2"]
=======
REQUIRES = [
    "antlr4-python3-runtime==4.8.0",
    "datatypes-timex-expression==1.0.2a2",
    "lxml==4.5.2",
    "jsonpath==0.82",
    "jsonmerge==1.7.0",
    "demjson==2.2.4",
]
>>>>>>> a6694cc7

TEST_REQUIRES = ["aiounittest==1.3.0"]

root = os.path.abspath(os.path.dirname(__file__))

with open(os.path.join(root, "adaptive", "expressions", "about.py")) as f:
    package_info = {}
    info = f.read()
    exec(info, package_info)

with open(os.path.join(root, "README.rst"), encoding="utf-8") as f:
    long_description = f.read()

setup(
    name=package_info["__title__"],
    version=package_info["__version__"],
    url=package_info["__uri__"],
    author=package_info["__author__"],
    description=package_info["__description__"],
    keywords=["AdaptiveExpressions", "bots", "ai", "botframework", "botbuilder"],
    long_description=long_description,
    long_description_content_type="text/x-rst",
    license=package_info["__license__"],
    packages=[
        "adaptive.expressions",
        "adaptive.expressions.expression_parser",
        "adaptive.expressions.expression_parser.generated",
        "adaptive.expressions.memory",
        "adaptive.expressions.builtin_functions",
    ],
    install_requires=REQUIRES + TEST_REQUIRES,
    tests_require=TEST_REQUIRES,
    include_package_data=True,
    classifiers=[
        "Programming Language :: Python :: 3.7",
        "Intended Audience :: Developers",
        "License :: OSI Approved :: MIT License",
        "Operating System :: OS Independent",
        "Development Status :: 5 - Production/Stable",
        "Topic :: Scientific/Engineering :: Artificial Intelligence",
    ],
)<|MERGE_RESOLUTION|>--- conflicted
+++ resolved
@@ -4,10 +4,6 @@
 import os
 from setuptools import setup
 
-<<<<<<< HEAD
-REQUIRES = ["antlr4-python3-runtime==4.8.0"]
-REQUIRES = ["datatypes-timex-expression==1.0.2.a2"]
-=======
 REQUIRES = [
     "antlr4-python3-runtime==4.8.0",
     "datatypes-timex-expression==1.0.2a2",
@@ -16,7 +12,6 @@
     "jsonmerge==1.7.0",
     "demjson==2.2.4",
 ]
->>>>>>> a6694cc7
 
 TEST_REQUIRES = ["aiounittest==1.3.0"]
 
