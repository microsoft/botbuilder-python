# pylint: disable=too-many-lines
import math
import json
import platform
from datetime import datetime
import numbers
from dateutil import tz
from dateutil.parser import parse
from dateutil.relativedelta import relativedelta
import aiounittest
from datatypes_timex_expression import Timex
from adaptive.expressions import Expression


class ExpressionParserTests(aiounittest.AsyncTestCase):
    scope = {
        "a:b": "stringa:b",
        "$index": "index",
        "alist": [{"Name": "item1"}, {"Name": "item2"}],
        "one": 1.0,
        "two": 2.0,
        "hello": "hello",
        "world": "world",
        "istrue": True,
        "nullObj": None,
        "null": None,
        "bag": {
            "three": 3.0,
            "set": {"four": 4.0},
            "list": ["red", "blue"],
            "index": 3,
            "name": "mybag",
        },
        "items": ["zero", "one", "two"],
        "emptyObject": {},
        "nestedItems": [{"x": 1}, {"x": 2}, {"x": 3},],
        "user": {
            "income": 110.0,
            "outcome": 120.0,
            "nickname": "John",
            "lists": {"todo": ["todo1", "todo2", "todo3"]},
            "listType": "todo",
        },
        "dialog": {
            "x": 3,
            "instance": {"xxx": "instance", "yyy": {"instanceY": "instanceY"}},
            "options": {"xxx": "options", "yyy": ["optionY1", "optionY2"]},
            "title": "Dialog Title",
            "subTitle": "Dialog Sub Title",
        },
        "timestamp": "2018-03-15T13:00:00.000Z",
        "notISOTimestamp": "2018/03/15 13:00:00",
        "timestampObj": parse("2018-03-15T13:00:00.000Z").replace(
            tzinfo=tz.gettz("UTC")
        ),
        "timestampObj2": parse("2018-01-02T02:00:00.000Z").replace(
            tzinfo=tz.gettz("UTC")
        ),
        "timestampObj3": parse("2018-01-01T08:00:00.000Z").replace(
            tzinfo=tz.gettz("UTC")
        ),
        "unixTimestamp": 1521118800,
        "unixTimestampFraction": 1521118800.5,
        "ticks": 637243624200000000,
        "timex": "2020-08-04",
        "validFullDateTimex": Timex("2020-02-20"),
        "invalidFullDateTimex": Timex("xxxx-02-20"),
        "validHourTimex": Timex(timex="2012-12-20T13:40"),
        "invalidHourTimex": Timex("2001-02-20"),
        "validTimeRange": Timex(timex="TEV"),
        "validNow": Timex(timex="PRESENT_REF"),
        "doubleNestedItems": [[{"x": 1}, {"x: 2"}], [{"x": 3}]],
        "byteArr": b"hello",
        "xmlStr": "<?xml version='1.0'?> <produce> \
             <item> <name>Gala</name> <type>apple</type> <count>20</count> </item> \
             <item> <name>Honeycrisp</name> <type>apple</type> <count>10</count> </item> </produce>",
        "path": {"array": [1]},
        "jsonStr": json.dumps(
            {
                "Stores": ["Lambton Quay", "Willis Street"],
                "Manufacturers": [
                    {"Name": "Acme Co", "Products": [{"Name": "Anvil", "Price": 50}]},
                    {
                        "Name": "Contoso",
                        "Products": [
                            {"Name": "Elbow Grease", "Price": 99.95},
                            {"Name": "Headlight Fluid", "Price": 4},
                        ],
                    },
                ],
            }
        ),
        "json1": json.dumps(
            {
                "FirstName": "John",
                "LastName": "Smith",
                "Enabled": False,
                "Roles": ["User"],
            }
        ),
        "json2": json.dumps({"Enabled": True, "Roles": ["Customer", "Admin"]}),
        "json3": json.dumps({"Age": 36}),
    }

    data_source = [
        # Accessor and element
        ["$index", "index"],
        ["`hi\\``", "hi`"],  # `hi\`` -> hi`
        ["`hi\\y`", "hi\\y"],  # `hi\y` -> hi\y
        ["`\\${a}`", "${a}"],  # `\${a}` -> ${a}
        ['"ab\\"cd"', 'ab"cd'],  # "ab\"cd" -> ab"cd
        ['"ab`cd"', "ab`cd"],  # "ab`cd" -> ab`cd
        ['"ab\\ncd"', "ab\ncd"],  # "ab\ncd" -> ab[newline] cd
        ['"ab\\ycd"', "ab\\ycd"],  # "ab\ycd" -> ab\ycd
        ["'ab\\'cd'", "ab'cd"],  # 'ab\'cd' -> ab'cd
        ["alist[0].Name", "item1"],
        # String interpolation test
        ["`hi`", "hi"],
        ["`hi\\``", "hi`"],
        ["`${world}`", "world"],
        ["`hi ${string('jack`')}`", "hi jack`"],
        ["`\\${world}`", "${world}"],
        ["length(`hello ${world}`)", 11],
        ['json(`{"foo":"${hello}","item":"${world}"}`).foo', "hello"],
        ["`{expr: hello all}`", "{expr: hello all}"],
        ['json(`{"foo":${{text:"hello"}},"item": "${world}"}`).foo.text', "hello"],
        [
            'json(`{"foo":${{text:"hello", cool: "hot", obj:{new: 123}}},"item": "${world}"}`).foo.text',
            "hello",
        ],
        ["`hi\\`[1,2,3]`", "hi`[1,2,3]"],
        ["`hi ${join(['jack\\`', 'queen', 'king'], ',')}`", "hi jack\\`,queen,king"],
        ['`abc ${concat("[", "]")}`', "abc []"],
        ['`[] ${concat("[]")}`', "[] []"],
        ['`hi ${count(["a", "b", "c"])}`', "hi 3"],
        ["`hello ${world}` == 'hello world'", True],
        ["`hello ${world}` != 'hello hello'", True],
        ["`hello ${user.nickname}` == 'hello John'", True],
        ["`hello ${user.nickname}` != 'hello Dong'", True],
        ["`hello ${string({obj:  1})}`", "hello {'obj': 1}"],
        ['`hello ${string({obj:  "${not expr}"})}`', "hello {'obj': '${not expr}'}"],
        ["`hello ${string({obj:  {a: 1}})}`", "hello {'obj': {'a': 1}}"],
        # Math functions
        # add
        ["1+1.5", 2.5],
        ["1+1+2", 4],
        ["add(2, 3)", 5],
        ["add(2, 3, 4.5)", 9.5],
        # subtract
        ["1-1", 0],
        ["5-3-1.2", 0.8],
        ["sub(1, 1)", 0],
        ["sub(5, 3, 1.2)", 0.8],
        # multiply
        ["1*2", 2],
        ["2*3*1.1", 6.6],
        ["mul(1, 2)", 2],
        ["mul(2, 3, 1.1)", 6.6],
        # divide
        ["2/1", 2],
        ["6/2/2", 1.5],
        ["div(2, 2)", 1],
        ["div(6, 2, 0.3)", 10],
        # min
        ["min(2, 1)", 1],
        ["min(3, 4.5, 1.5)", 1.5],
        ["min(2, 100, -10.5)", -10.5],
        ["min(6, 0.3, 0.3)", 0.3],
        # max
        ["max(2, 1)", 2],
        ["max(3, 4.5, 1.5)", 4.5],
        ["max(2, 100, -10.5)", 100],
        ["max(6.2, 6.2, 0.3)", 6.2],
        # power
        ["2^3", 8],
        ["3^2^2", 81],
        # mod
        ["3 % 2", 1],
        ["(4+1) % 2", 1],
        ["mod(8, 3)", 2],
        # average
        ["average(createArray(3, 2))", 2.5],
        ["average(createArray(5, 2))", 3.5],
        ["average(createArray(4, 2))", 3],
        ["average(createArray(8, -3))", 2.5],
        # sum
        ["sum(createArray(3, 2))", 5],
        ["sum(createArray(5.2, 2.8))", 8],
        ["sum(createArray(4.2, 2))", 6.2],
        ["sum(createArray(8.5, -3))", 5.5],
        # range
        ["range(1, 4)", [1, 2, 3, 4]],
        ["range(-1, 6)", [-1, 0, 1, 2, 3, 4]],
        # floor
        ["floor(3.51)", 3],
        ["floor(4.00)", 4],
        # ceiling
        ["ceiling(3.51)", 4],
        ["ceiling(4.00)", 4],
        # round
        ["round(3.51)", 4],
        ["round(3.55, 1)", 3.5],
        ["round(3.56, 1)", 3.6],
        ["round(3.12134, 3)", 3.121],
        # Comparisons functions
        # equal
        ["1 == 2", False],
        ["3 == 3", True],
        ["(1 + 2) == (4 - 1)", True],
        ["(1 + 2) ==\r\n (4 - 1)", True],
        ['"123" == "132"', False],
        # lessThan
        ["1 < 2", True],
        ["3 < 1", False],
        ["1.1 < 2", True],
        ["3.5 < 1", False],
        # lessThanOrEqual
        ["1 <= 2", True],
        ["3.3 <= 1", False],
        ["2 <= 2", True],
        # greatThan
        ["1 > 2", False],
        ["3.3 > 1", True],
        ["2 > 2", False],
        # greatThanOrEqual
        ["1 >= 2", False],
        ["(1+2) >= (4-1)", True],
        ["3.3 >= 1", True],
        ["2 >= 2", True],
        # notEqual
        ["1 != 2", True],
        ["2 != 2", False],
        ["'hello' != 'hello'", False],
        ["'hello' != 'world'", True],
        # exists
        ["exists(one)", True],
        ["exists(xxx)", False],
        ["exists(one.xxx)", False],
        # Logic functions
        # not
        ["!(1 >= 2)", True],
        # or
        ["(1 != 2) || (1!=1)", True],
        ["(1 == 2) || (1!=1)", False],
        # and
        ["(1 != 2) && (1!=1)", False],
        ["(1 != 2) || (1==1)", True],
        # String functions
        # concat
        ["concat(createArray(1,2), createArray(2,3))", [1, 2, 2, 3]],
        ['concat("hello", "world")', "helloworld"],
        # length
        ["length(concat('[]', 'abc'))", 5],
        ['length("hello")', 5],
        # replace
        ["replace('hello', 'l', 'k')", "hekko"],
        ["replace('hello', 'L', 'k')", "hello"],
        ["replace(nullObj, 'L', 'k')", ""],
        ["replace('hello', 'L', nullObj)", "hello"],
        ['replace("hello\'", "\'", \'"\')', 'hello"'],
        ["replace('hello\"', '\"', \"'\")", "hello'"],
        ["replace('hello\"', '\"', '\n')", "hello\n"],
        ["replace('hello\n', '\n', '\\\\')", "hello\\"],
        ["replace('hello\\\\', '\\\\', '\\\\\\\\')", "hello\\\\"],
        # replaceIgnoreCase
        ["replaceIgnoreCase('hello', 'L', 'k')", "hekko"],
        ["replaceIgnoreCase(nullObj, 'L', 'k')", ""],
        ["replaceIgnoreCase('hello', 'L', nullObj)", "heo"],
        # split
        ['split("hello", "e")', ["h", "llo"]],
        ['split("hello")', ["h", "e", "l", "l", "o"]],
        ['split("", "e")', [""]],
        ['split("", "")', []],
        ['split("hello", "")', ["h", "e", "l", "l", "o"]],
        # substring
        ["substring(concat('na','me','more'), 0, length('name'))", "name"],
        ["substring('hello', 0, 5)", "hello"],
        ["substring('hello', 0, 3)", "hel"],
        ["substring('hello', 3)", "lo"],
        ["substring(nullObj, 0, 3)", ""],
        # lower
        ['toLower("UpCase")', "upcase"],
        # upper
        ['toUpper("UpCase")', "UPCASE"],
        ['toUpper(toLower("UpCase"))', "UPCASE"],
        # trim
        ['trim("  hello  ")', "hello"],
        ['trim(" hello")', "hello"],
        ['trim("")', ""],
        ["trim(nullObj)", ""],
        # endsWith
        ['endsWith("hello", "o")', True],
        ['endsWith("hello", "e")', False],
        ['endsWith(hello, "o")', True],
        ['endsWith(hello, "a")', False],
        ['endsWith(nullObj, "o")', False],
        ["endsWith(hello, nullObj)", True],
        # startsWith
        ['startsWith("hello", "h")', True],
        ['startsWith("hello", "a")', False],
        ['startsWith(nullObj, "o")', False],
        ['endsWith("hello", nullObj)', True],
        # countWord
        ['countWord("hello")', 1],
        ['countWord(concat("hello", " ", "world"))', 2],
        ["countWord(nullObj)", 0],
        # addOrdinal
        ["addOrdinal(11)", "11th"],
        ["addOrdinal(11+1)", "12th"],
        ["addOrdinal(11+2)", "13th"],
        ["addOrdinal(11+10)", "21st"],
        ["addOrdinal(11+11)", "22nd"],
        ["addOrdinal(11+12)", "23rd"],
        ["addOrdinal(11+13)", "24th"],
        ["addOrdinal(-1)", "-1"],
        # newGuid
        ["length(newGuid())", 36],
        # indexOf
        ["indexOf('hello', '-')", -1],
        ["indexOf('hello', 'h')", 0],
        ["indexOf(createArray('abc', 'def', 'ghi'), 'def')", 1],
        ["indexOf(createArray('abc', 'def', 'ghi'), 'klm')", -1],
        # lastIndexOf
        ["lastIndexOf('hello', '-')", -1],
        ["lastIndexOf('hello', 'l')", 3],
        ["lastIndexOf(createArray('abc', 'def', 'ghi', 'def'), 'def')", 3],
        ["lastIndexOf(createArray('abc', 'def', 'ghi'), 'klm')", -1],
        ["lastIndexOf(newGuid(), '-')", 23],
        # eol
        ["EOL()", "\r\n" if platform.system() == "Windows" else "\n"],
        # sentenceCase
        ["sentenceCase('abc')", "Abc"],
        ["sentenceCase('aBc')", "Abc"],
        ["sentenceCase('a')", "A"],
        # titleCase
        ["titleCase('a')", "A"],
        ["titleCase('abc dEF')", "Abc Def"],
        # Conversion functions
        # int
        ["int('10')", 10],
        ["int(12345678912345678 + 1)", 12345678912345679],
        # float
        ["float('10.333')", 10.333],
        ["float('10')", 10.0],
        # string
        ["string('str')", "str"],
        ["string(one)", "1.0"],
        ["string(bool(1))", "True"],
        ["string(bag.set)", "{'four': 4.0}"],
        # bool
        ["bool(1)", True],
        ["bool(0)", True],
        ["bool(None)", False],
        ["bool(hello*5)", False],
        ["bool('False')", True],
        ["bool('hi')", True],
        ["[1, 2, 3]", [1, 2, 3]],
        ["[1, 2, 3, [4, 5]]", [1, 2, 3, [4, 5]]],
        ['"[1, 2, 3]"', "[1, 2, 3]"],
        ["[1, bool(0), string(bool(1)), float('10')]", [1, True, "True", 10.0]],
        ["binary(hello)", b"hello"],
        ["base64(hello)", "aGVsbG8="],
        ["base64(byteArr)", "aGVsbG8="],
        ["base64ToBinary(base64(byteArr))", b"hello"],
        ["base64ToString(base64(hello))", "hello"],
        ['base64(base64ToBinary("AwUBDA=="))', "AwUBDA=="],
        ["dataUri(hello)", "data:text/plain;charset=utf-8;base64,aGVsbG8="],
        ["dataUriToBinary(base64(hello))", b"aGVsbG8="],
        ["dataUriToString(dataUri(hello))", "hello"],
        ["uriComponent('http://contoso.com')", "http%3A%2F%2Fcontoso.com"],
        ["uriComponentToString('http%3A%2F%2Fcontoso.com')", "http://contoso.com"],
        [
            'xml(\'{"person": {"name": "Sophia Owen", "city": "Seattle"}}\')',
            '<?xml version="1.0" encoding="utf-8"?><person><name>Sophia Owen</name><city>Seattle</city></person>',
        ],
        # Collection functions
        # count
        ["count('hello')", 5],
        ['count("hello")', 5],
        ["count(createArray('h', 'e', 'l', 'l', 'o'))", 5],
        # contains
        ["contains('hello world', 'hello')", True],
        ["contains('hello world', 'hellow')", False],
        ["contains('hello world',\r\n 'hellow')", False],
        ["contains(items, 'zero')", True],
        ["contains(items, 'hi')", False],
        ["contains(bag, 'three')", True],
        ["contains(bag, 'xxx')", False],
        # empty
        ["empty('')", True],
        ["empty('a')", False],
        ["empty(bag)", False],
        ["empty(items)", False],
        # join
        ["join(items, ',')", "zero,one,two"],
        ["join(createArray('a', 'b', 'c'), '.')", "a.b.c"],
        ["join(createArray('a', 'b', 'c'), ',', ' and ')", "a,b and c"],
        ["join(createArray('a', 'b'), ',', ' and ')", "a and b"],
        ["join(createArray(\r\n'a',\r\n 'b'), ','\r\n,\r\n ' and ')", "a and b"],
        # first
        ["first(items)", "zero"],
        ["first('hello')", "h"],
        ["first(createArray(0, 1, 2))", 0],
        ["first(1)", None],
        ["first(nestedItems).x", 1],
        # last
        ["last(items)", "two"],
        ["last('hello')", "o"],
        ["last(createArray(0, 1, 2))", 2],
        ["last(1)", None],
        ["last(nestedItems).x", 3],
        # foreach
        [
            "join(foreach(dialog, item, item.key), ',')",
            "x,instance,options,title,subTitle",
        ],
        [
            "join(foreach(dialog, item => item.key), ',')",
            "x,instance,options,title,subTitle",
        ],
        ["foreach(dialog, item, item.value)[1].xxx", "instance"],
        ["foreach(dialog, item=>item.value)[1].xxx", "instance"],
        ["join(foreach(items, item, item), ',')", "zero,one,two"],
        ["join(foreach(items, item=>item), ',')", "zero,one,two"],
        ["join(foreach(nestedItems, i, i.x + first(nestedItems).x), ',')", "2,3,4"],
        [
            "join(foreach(items, item, concat(item, string(count(items)))), ',')",
            "zero3,one3,two3",
        ],
        # select
        ["join(select(items, item, item), ',')", "zero,one,two"],
        ["join(select(items, item=> item), ',')", "zero,one,two"],
        ["join(select(nestedItems, i, i.x + first(nestedItems).x), ',')", "2,3,4"],
        [
            "join(select(items, item, concat(item, string(count(items)))), ',')",
            "zero3,one3,two3",
        ],
        # where
        ["join(where(items, item, item == 'two'), ',')", "two"],
        ["join(where(items, item => item == 'two'), ',')", "two"],
        [
            "string(where(dialog, item, item.value=='Dialog Title'))",
            "{'title': 'Dialog Title'}",
        ],
        [
            "join(foreach(where(nestedItems, item, item.x > 1), result, result.x), ',')",
            "2,3",
        ],
        [
            "count(where(doubleNestedItems, items, count(where(items, item, item.x == 1)) == 1))",
            1,
        ],
        [
            "count(where(doubleNestedItems, items, count(where(items, item, count(items) == 1)) == 1))",
            1,
        ],
        # union
        [
            'union(["a", "b", "c"], ["d", ["e", "f"], "g"][1])',
            ["a", "b", "c", "e", "f"],
        ],
        ['union(["a", "b", "c"], ["d", ["e", "f"], "g"][1])[1]', "b"],
        ["count(union(createArray('a', 'b')))", 2],
        [
            "count(union(createArray('a', 'b'), createArray('b', 'c'), createArray('b', 'd')))",
            4,
        ],
        # intersection
        ['count(intersection(createArray("a", "b")))', 2],
        [
            'count(intersection(createArray("a", "b"), createArray("b", "c"), createArray("b", "d")))',
            1,
        ],
        # skip
        ["skip(createArray('H','e','l','l','0'),2)", ["l", "l", "0"]],
        # take
        ["take(hello, two)", "he"],
        ["take(createArray('a', 'b', 'c', 'd'), one)", ["a"]],
        # subArray
        ["subArray(createArray('a', 'b', 'c', 'd'), 1, 3)", ["b", "c"]],
        ["subArray(createArray('a', 'b', 'c', 'd'), 1)", ["b", "c", "d"]],
        # sortBy
        ["sortBy(items)", ["one", "two", "zero"]],
        ["sortBy(nestedItems, 'x')[0].x", 1],
        # sortByDescending
        ["sortByDescending(items)", ["zero", "two", "one"]],
        ["sortByDescending(nestedItems, 'x')[0].x", 3],
        # indicesAndValues
        ["first(where(indicesAndValues(items), elt, elt.index > 1)).value", "two"],
        ['first(where(indicesAndValues(bag), elt, elt.index == "three")).value', 3],
        [
            'join(foreach(indicesAndValues(items), item, item.value), ",")',
            "zero,one,two",
        ],
        [
            'join(foreach(indicesAndValues(items), item=>item.value), ",")',
            "zero,one,two",
        ],
        # flatten
        [
            "flatten(createArray(1,createArray(2),createArray(createArray(3, 4), createArray(5,6))))",
            [1, 2, 3, 4, 5, 6],
        ],
        [
            "flatten(createArray(1,createArray(2),createArray(createArray(3, 4), createArray(5,6))), 1)",
            [1, 2, [3, 4], [5, 6]],
        ],
        # unique
        ["unique(createArray(1, 5, 1))", [1, 5]],
        ["unique(createArray(5, 5, 1, 2))", [1, 2, 5]],
        # type checking functions
        # isBoolean
        ["isBoolean(None)", False],
        ["isBoolean(2 + 3)", False],
        ["isBoolean(2 > 1)", True],
        # isString
        ["isString('abc')", True],
        ["isString(123)", False],
        ["isString(None)", False],
        # isInteger
        ["isInteger('abc')", False],
        ["isInteger(123)", True],
        ["isInteger(None)", False],
        # isFloat
        ["isFloat('abc')", False],
        ["isFloat(123.234)", True],
        ["isFloat(None)", False],
        # isArray
        ["isArray(createArray(1,2,3))", True],
        ["isArray(123.234)", False],
        ["isArray(None)", False],
        # isObject
        ["isObject(None)", False],
        ["isObject(emptyObject)", True],
        ["isObject(dialog)", True],
        ["isObject(123.234)", False],
        # isDateTime
        ["isDateTime(2)", False],
        ["isDateTime(null)", False],
        ["isDateTime(timestamp)", True],
        ["isDateTime(timestampObj)", True],
        # Datetime functions
        # addDays
        ["addDays('2018-03-15T13:00:00.000Z', 1)", "2018-03-16T13:00:00.000Z"],
        ["addDays(timestamp, 1)", "2018-03-16T13:00:00.000Z"],
        ["addDays(timestampObj, 1)", "2018-03-16T13:00:00.000Z"],
        ["addDays(timestamp, 1,'%m-%d-%y')", "03-16-18"],
        # addHours
        ["addHours('2018-03-15T13:00:00.000Z', 1)", "2018-03-15T14:00:00.000Z"],
        ["addHours(timestamp, 1)", "2018-03-15T14:00:00.000Z"],
        ["addHours(timestampObj, 1)", "2018-03-15T14:00:00.000Z"],
        ["addHours(timestamp, 1,'%m-%d-%y %I-%M')", "03-15-18 02-00"],
        # AddMinutes
        ["addMinutes('2018-03-15T13:00:00.000Z', 1)", "2018-03-15T13:01:00.000Z"],
        ["addMinutes(timestamp, 1)", "2018-03-15T13:01:00.000Z"],
        ["addMinutes(timestampObj, 1)", "2018-03-15T13:01:00.000Z"],
        ["addMinutes(timestamp, 1,'%m-%d-%y %I-%M')", "03-15-18 01-01"],
        # addSeconds
        ["addSeconds('2018-03-15T13:00:00.000Z', 1)", "2018-03-15T13:00:01.000Z"],
        ["addSeconds(timestamp, 1)", "2018-03-15T13:00:01.000Z"],
        ["addSeconds(timestampObj, 1)", "2018-03-15T13:00:01.000Z"],
        ["addSeconds(timestamp, 1,'%m-%d-%y %I-%M-%S')", "03-15-18 01-00-01"],
        # dayOfMonth
        ["dayOfMonth('2018-03-15T13:00:00.000Z')", 15],
        ["dayOfMonth(timestamp)", 15],
        ["dayOfMonth(timestampObj)", 15],
        # dayOfWeek
        ["dayOfWeek('2018-03-15T13:00:00.000Z')", 4],
        ["dayOfWeek(timestamp)", 4],
        ["dayOfWeek(timestampObj)", 4],
        # dayOfYear
        ["dayOfYear('2018-03-15T13:00:00.000Z')", 74],
        ["dayOfYear(timestamp)", 74],
        ["dayOfYear(timestampObj)", 74],
        # month
        ["month('2018-03-15T13:00:00.000Z')", 3],
        ["month(timestamp)", 3],
        ["month(timestampObj)", 3],
        # date
        ["date('2018-03-15T13:00:00.000Z')", "3/15/2018"],
        ["date(timestamp)", "3/15/2018"],
        ["date(timestampObj)", "3/15/2018"],
        # year
        ["year('2018-03-15T13:00:00.000Z')", 2018],
        ["year(timestamp)", 2018],
        ["year(timestampObj)", 2018],
        # utcNow
        ["length(utcNow())", 24],
        ["utcNow('%m-%d-%Y')", datetime.utcnow().strftime("%m-%d-%Y")],
        # formatDateTime
        ["formatDateTime('2018-03-15')", "2018-03-15T00:00:00.000Z"],
        ["formatDateTime(notISOTimestamp)", "2018-03-15T13:00:00.000Z"],
        ["formatDateTime(notISOTimestamp, '%m-%d-%y')", "03-15-18"],
        ["formatDateTime(timestampObj)", "2018-03-15T13:00:00.000Z"],
        # formatEpoch
        ["formatEpoch(unixTimestamp)", "2018-03-15T13:00:00.000Z"],
        ["formatEpoch(unixTimestampFraction)", "2018-03-15T13:00:00.500Z"],
        # formatTicks
        ["formatTicks(ticks)", "2020-05-06T11:47:00.000Z"],
        # subtractFromTime
        ["subtractFromTime(timestamp, 1, 'Year')", "2017-03-15T13:00:00.000Z"],
        ["subtractFromTime(timestampObj, 1, 'Year')", "2017-03-15T13:00:00.000Z"],
        ["subtractFromTime(timestamp, 1, 'Month')", "2018-02-15T13:00:00.000Z"],
        ["subtractFromTime(timestamp, 1, 'Week')", "2018-03-08T13:00:00.000Z"],
        ["subtractFromTime(timestamp, 1, 'Day')", "2018-03-14T13:00:00.000Z"],
        ["subtractFromTime(timestamp, 1, 'Hour')", "2018-03-15T12:00:00.000Z"],
        ["subtractFromTime(timestamp, 1, 'Minute')", "2018-03-15T12:59:00.000Z"],
        ["subtractFromTime(timestamp, 1, 'Second')", "2018-03-15T12:59:59.000Z"],
        # dateReadBack
        ["dateReadBack(timestamp, addDays(timestamp, 1))", "tomorrow"],
        ["dateReadBack(timestampObj, addDays(timestamp, 1))", "tomorrow"],
        ["dateReadBack(addDays(timestamp, 1),timestamp)", "yesterday"],
        # getTimeOfDay
        ["getTimeOfDay('2018-03-15T00:00:00.000Z')", "midnight"],
        ["getTimeOfDay(timestampObj)", "afternoon"],
        ["getTimeOfDay('2018-03-15T08:00:00.000Z')", "morning"],
        ["getTimeOfDay('2018-03-15T12:00:00.000Z')", "noon"],
        ["getTimeOfDay('2018-03-15T13:00:00.000Z')", "afternoon"],
        ["getTimeOfDay('2018-03-15T18:00:00.000Z')", "evening"],
        ["getTimeOfDay('2018-03-15T22:00:00.000Z')", "evening"],
        ["getTimeOfDay('2018-03-15T23:00:00.000Z')", "night"],
        # getPastTime
        [
            "getPastTime(1,'Year','%m-%d-%y')",
            (datetime.utcnow() + relativedelta(years=-1)).strftime("%m-%d-%y"),
        ],
        [
            "getPastTime(1,'Month','%m-%d-%y')",
            (datetime.utcnow() + relativedelta(months=-1)).strftime("%m-%d-%y"),
        ],
        [
            "getPastTime(1,'Week','%m-%d-%y')",
            (datetime.utcnow() + relativedelta(weeks=-1)).strftime("%m-%d-%y"),
        ],
        [
            "getPastTime(1,'Day','%m-%d-%y')",
            (datetime.utcnow() + relativedelta(days=-1)).strftime("%m-%d-%y"),
        ],
        # convertFromUTC
        [
            "convertFromUTC('2018-01-02T02:00:00.000Z',\
           'Pacific Standard Time', '%A, %d %B %Y')",
            "Monday, 01 January 2018",
        ],
        [
            "convertFromUTC('2018-01-02T01:00:00.000Z',\
           'America/Los_Angeles', '%A, %d %B %Y')",
            "Monday, 01 January 2018",
        ],
        [
            "convertFromUTC(timestampObj2, 'Pacific Standard Time', '%A, %d %B %Y')",
            "Monday, 01 January 2018",
        ],
        # convertToUTC
        [
            "convertToUTC('01/01/2018 00:00:00', 'Pacific Standard Time')",
            "2018-01-01T08:00:00.000Z",
        ],
        # addToTime
        [
            "addToTime('2018-01-01T08:00:00.000Z', 1, 'Day', '%A, %d %B %Y')",
            "Tuesday, 02 January 2018",
        ],
        [
            "addToTime('2018-01-01T00:00:00.000Z', 1, 'Week')",
            "2018-01-08T00:00:00.000Z",
        ],
        ["addToTime(timestampObj2, 1, 'Week')", "2018-01-09T02:00:00.000Z"],
        # startOfDay
        ["startOfDay('2018-03-15T13:30:30.000Z')", "2018-03-15T00:00:00.000Z"],
        ["startOfDay(timestampObj2)", "2018-01-02T00:00:00.000Z"],
        # startOfHour
        ["startOfHour('2018-03-15T13:30:30.000Z')", "2018-03-15T13:00:00.000Z"],
        ["startOfHour(timestampObj)", "2018-03-15T13:00:00.000Z"],
        # startOfMonth
        ["startOfMonth('2018-03-15T13:30:30.000Z')", "2018-03-01T00:00:00.000Z"],
        ["startOfMonth(timestampObj)", "2018-03-01T00:00:00.000Z"],
        # ticks
        ["ticks('2018-01-01T08:00:00.000Z')", 636503904000000000],
        ["ticks(timestampObj3)", 636503904000000000],
        # ticksToDays
        ["ticksToDays(2193385800000000)", 2538.64097222],
        # ticksToHours
        ["ticksToHours(2193385800000000)", 60927.383333333331],
        # ticksToMinutes
        ["ticksToMinutes(2193385811100000)", 3655643.0185],
        # dateTimeDiff
        [
            "dateTimeDiff('2019-01-01T08:00:00.000Z','2018-01-01T08:00:00.000Z')",
            315360000000000,
        ],
        [
            "dateTimeDiff('2017-01-01T08:00:00.000Z','2018-01-01T08:00:00.000Z')",
            -315360000000000,
        ],
        ["dateTimeDiff(timestampObj,timestampObj2)", 62604000000000],
        # Timex functions
        # isDefinite
        ["isDefinite('helloworld')", False],
        ["isDefinite('2012-12-21')", True],
        ["isDefinite('xxxx-12-21')", False],
        ["isDefinite(validFullDateTimex)", True],
        ["isDefinite(invalidFullDateTimex)", False],
        # isTime
        ["isTime(validHourTimex)", True],
        ["isTime(invalidHourTimex)", False],
        # isDuration
        ["isDuration('PT30M')", True],
        ["isDuration('2012-12-21T12:30')", False],
        # isDate
        ["isDate('PT30M')", False],
        ["isDate('2012-12-21T12:30')", True],
        # isTimeRange
        ["isTimeRange('PT30M')", False],
        ["isTimeRange(validTimeRange)", True],
        # isDateRange
        ["isDateRange('PT30M')", False],
        ["isDateRange('2012-02')", True],
        # isPresent
        ["isPresent('PT30M')", False],
        ["isPresent(validNow)", True],
        # URI parsing functions
        # uriHost
        ["uriHost('https://www.localhost.com:8080')", "www.localhost.com"],
        [
            "uriPath('http://www.contoso.com/catalog/shownew.htm?date=today')",
            "/catalog/shownew.htm",
        ],
        [
            "uriPathAndQuery('http://www.contoso.com/catalog/shownew.htm?date=today')",
            "/catalog/shownew.htm?date=today",
        ],
        ["uriPort('http://www.localhost:8080')", 8080],
        [
            "uriQuery('http://www.contoso.com/catalog/shownew.htm?date=today')",
            "?date=today",
        ],
        ["uriScheme('http://www.contoso.com/catalog/shownew.htm?date=today')", "http"],
        # Object manipulation and construction functions
        # json
        ['indexOf(json(\'["a", "b"]\'), "a")', 0],
        ["indexOf(json('[\"a\", \"b\"]'), 'c')", -1],
        ['lastIndexOf(json(\'["a", "b", "a"]\'), "a")', 2],
        ["lastIndexOf(json('[\"a\", \"b\"]'), 'c')", -1],
        ['json(`{"foo":"${hello}","item":"${world}"}`).foo', "hello"],
        # getProperty
        ["getProperty(bag, concat('na','me'))", "mybag"],
        ["getProperty('bag').index", 3],
        ["getProperty('a:b')", "stringa:b"],
        ["getProperty(concat('he', 'llo'))", "hello"],
        # addProperty
        [
            "addProperty(json('{\"key1\":\"value1\"}'), 'key2','value2')",
            {"key1": "value1", "key2": "value2"},
        ],
        ['foreach(items, x, addProperty({}, "a", x))[0].a', "zero"],
        ['foreach(items, x => addProperty({}, "a", x))[0].a', "zero"],
        [
            "addProperty({\"key1\":\"value1\"}, 'key2','value2')",
            {"key1": "value1", "key2": "value2"},
        ],
        # removeProperty
        [
            'removeProperty(json(\'{"key1":"value1","key2":"value2"}\'), \'key2\')',
            {"key1": "value1"},
        ],
        # setProperty
        [
            "setProperty(json('{\"key1\":\"value1\"}'), 'key1','value2')",
            {"key1": "value2"},
        ],
        ["setProperty({\"key1\":\"value1\"}, 'key1','value2')", {"key1": "value2"}],
        ["setProperty({}, 'key1','value2')", {"key1": "value2"}],
        ["setProperty({}, 'key1','value2{}')", {"key1": "value2{}"}],
        # coalesce
        ["coalesce(nullObj,'hello',nullObj)", "hello"],
        ["coalesce(nullObj, false, 'hello')", False],
        # xPath
        [
            "xPath(xmlStr,'//produce//item//name')",
            ["<name>Gala</name>", "<name>Honeycrisp</name>"],
        ],
        ["xPath(xmlStr,'sum(//produce//item//count)')", 30],
        # setPathToValue
        ["setPathToValue(path.simple, 3) + path.simple", 6],
        ["setPathToValue(path.simple, 5) + path.simple", 10],
        ["setPathToValue(path.array[0], 7) + path.array[0]", 14],
        ["setPathToValue(path.array[1], 9) + path.array[1]", 18],
        # jPath
        ["jPath(jsonStr,'Manufacturers[0].Products[0].Price')", 50],
        [
            "jPath(jsonStr,'$..Products[?(@.Price >= 50)].Name')",
            ["Anvil", "Elbow Grease"],
        ],
        # merge
        [
            "merge(json(json1), json(json2))",
            {
                "FirstName": "John",
                "LastName": "Smith",
                "Enabled": True,
                "Roles": ["Customer", "Admin"],
            },
        ],
        [
            "merge(json(json1), json(json2), json(json3))",
            {
                "FirstName": "John",
                "LastName": "Smith",
                "Enabled": True,
                "Roles": ["Customer", "Admin"],
                "Age": 36,
            },
        ],
        # Memory access tests
<<<<<<< HEAD
        # Regular expression
        # isMatch
        [
            "isMatch('abc', '^[ab]+$')",
            False,
        ],  # simple character classes ([abc]), "+" (one or more)
        ["isMatch('abb', '^[ab]+$')", True],  # simple character classes ([abc])
        [
            "isMatch('123', '^[^abc]+$')",
            True,
        ],  # complemented character classes ([^abc])
        [
            "isMatch('12a', '^[^abc]+$')",
            False,
        ],  # complemented character classes ([^abc])
        [
            "isMatch('123', '^[^a-z]+$')",
            True,
        ],  # complemented character classes ([^a-z])
        [
            "isMatch('12a', '^[^a-z]+$')",
            False,
        ],  # complemented character classes ([^a-z])
        ["isMatch('a1', '^[a-z]?[0-9]$')", True],  # "?" (zero or one)
        ["isMatch('1', '^[a-z]?[0-9]$')", True],  # "?" (zero or one)
        ["isMatch('1', '^[a-z]*[0-9]$')", True],  # "*" (zero or more)
        ["isMatch('abc1', '^[a-z]*[0-9]$')", True],  # "*" (zero or more)
        ["isMatch('ab', '^[a-z]{1}$')", False],  # "{x}" (exactly x occurrences)
        [
            "isMatch('ab', '^[a-z]{1,2}$')",
            True,
        ],  # "{x,y}" (at least x, at most y, occurrences)
        ["isMatch('abc', '^[a-z]{1,}$')", True],  # "{x,}" (x occurrences or more)
        ["isMatch('Name', '^(?i)name$')", True],  # "(?i)x" (x ignore case)
        ["isMatch('FORTUNE', '(?i)fortune|future')", True],  # "x|y" (alternation)
        ["isMatch('FUTURE', '(?i)fortune|future')", True],  # "x|y" (alternation)
        ["isMatch('A', '(?i)fortune|future')", False],  # "x|y" (alternation)
        ["isMatch('abacaxc', 'ab.+?c')", True],  # "+?" (lazy versions)
        ["isMatch('abacaxc', 'ab.*?c')", True],  # "*?" (lazy versions)
        ["isMatch('abacaxc', 'ab.??c')", True],  # "??" (lazy versions)
        [
            "isMatch('12abc34', '([0-9]+)([a-z]+)([0-9]+)')",
            True,
        ],  # "(...)" (simple group)
        [
            "isMatch('12abc', '([0-9]+)([a-z]+)([0-9]+)')",
            False,
        ],  # "(...)" (simple group)
        ["isMatch('a', '\\w{1}')", True],  # "\w" (match [a-zA-Z0-9_])
        ["isMatch('1', '\\d{1}')", True],  # "\d" (match [0-9])
        ["isMatch('12.5', '[0-9]+(\\.5)')", True],  # "\." (match .)
        ["isMatch('12x5', '[0-9]+(\\.5)')", False],  # "\." (match .)
=======
        # Misc
        # If
        ["if(!exists(one), 'r1', 'r2')", "r2"],
        ["if(!!exists(one), 'r1', 'r2')", "r1"],
        ["if(0, 'r1', 'r2')", "r1"],
        ["if(bool('true'), 'r1', 'r2')", "r1"],
        ["if(istrue, 'r1', 'r2')", "r1"],
        # Rand
        ["rand(1, 2)", 1],
        ["rand(2, 3)", 2],
>>>>>>> eef80665
    ]

    def test_expression_parser_functions(self):
        for data in self.data_source:
            input = str(data[0])
            parsed = Expression.parse(input)
            assert parsed is not None

            value, error = parsed.try_evaluate(self.scope)

            assert (
                error is None
            ), "input: {0}, Has error: {1}, with expression {0}".format(input, error)

            if isinstance(value, numbers.Number) and isinstance(
                data[1], numbers.Number
            ):
                assert math.isclose(
                    value, data[1], rel_tol=1e-9
                ), "actual is: {}, expected is {}, with expression {}".format(
                    value, data[1], input
                )
            else:
                assert (
                    value == data[1]
                ), "actual is: {}, expected is {}, with expression {}".format(
                    value, data[1], input
                )<|MERGE_RESOLUTION|>--- conflicted
+++ resolved
@@ -813,7 +813,6 @@
             },
         ],
         # Memory access tests
-<<<<<<< HEAD
         # Regular expression
         # isMatch
         [
@@ -866,7 +865,6 @@
         ["isMatch('1', '\\d{1}')", True],  # "\d" (match [0-9])
         ["isMatch('12.5', '[0-9]+(\\.5)')", True],  # "\." (match .)
         ["isMatch('12x5', '[0-9]+(\\.5)')", False],  # "\." (match .)
-=======
         # Misc
         # If
         ["if(!exists(one), 'r1', 'r2')", "r2"],
@@ -877,7 +875,6 @@
         # Rand
         ["rand(1, 2)", 1],
         ["rand(2, 3)", 2],
->>>>>>> eef80665
     ]
 
     def test_expression_parser_functions(self):
