--- conflicted
+++ resolved
@@ -671,7 +671,337 @@
         assert value == [""]
         assert error is None
 
-<<<<<<< HEAD
+    # TODO: test of substring
+
+    def test_to_lower(self):
+        parsed = Expression.parse('toLower("UpCase")')
+        assert parsed is not None
+
+        value, error = parsed.try_evaluate({})
+        assert value == "upcase"
+        assert error is None
+
+    def test_to_upper(self):
+        parsed = Expression.parse('toUpper("UpCase")')
+        assert parsed is not None
+
+        value, error = parsed.try_evaluate({})
+        assert value == "UPCASE"
+        assert error is None
+
+        parsed = Expression.parse('toUpper(toLower("UpCase"))')
+        assert parsed is not None
+
+        value, error = parsed.try_evaluate({})
+        assert value == "UPCASE"
+        assert error is None
+
+    def test_trim(self):
+        parsed = Expression.parse('trim("  hello  ")')
+        assert parsed is not None
+
+        value, error = parsed.try_evaluate({})
+        assert value == "hello"
+        assert error is None
+
+        parsed = Expression.parse('trim(" hello")')
+        assert parsed is not None
+
+        value, error = parsed.try_evaluate({})
+        assert value == "hello"
+        assert error is None
+
+        parsed = Expression.parse('trim("")')
+        assert parsed is not None
+
+        value, error = parsed.try_evaluate({})
+        assert value == ""
+        assert error is None
+
+        # TODO: the following test
+        # parsed = Expression.parse('trim(nullobj)')
+        # assert parsed is not None
+
+        # value, error = parsed.try_evaluate({})
+        # assert value == ''
+        # assert error is None
+
+    def test_ends_with(self):
+        parsed = Expression.parse('endsWith("hello", "o")')
+        assert parsed is not None
+
+        value, error = parsed.try_evaluate({})
+        assert value is True
+        assert error is None
+
+        parsed = Expression.parse('endsWith("hello", "e")')
+        assert parsed is not None
+
+        value, error = parsed.try_evaluate({})
+        assert value is False
+        assert error is None
+
+        # TODO: the following four cases
+        # parsed = Expression.parse('endsWith(hello, "o")')
+        # assert parsed is not None
+
+        # value, error = parsed.try_evaluate({})
+        # assert value is True
+        # assert error is None
+
+        # parsed = Expression.parse('endsWith(hello, "a")')
+        # assert parsed is not None
+
+        # value, error = parsed.try_evaluate({})
+        # assert value is False
+        # assert error is None
+
+        # parsed = Expression.parse('endsWith(nullObj, "o")')
+        # assert parsed is not None
+
+        # value, error = parsed.try_evaluate({})
+        # assert value is False
+        # assert error is None
+
+        # parsed = Expression.parse('endsWith(hello, nullObj)')
+        # assert parsed is not None
+
+        # value, error = parsed.try_evaluate({})
+        # assert value is True
+        # assert error is None
+
+    def test_starts_with(self):
+        parsed = Expression.parse('startsWith("hello", "h")')
+        assert parsed is not None
+
+        value, error = parsed.try_evaluate({})
+        assert value is True
+        assert error is None
+
+        parsed = Expression.parse('startsWith("hello", "a")')
+        assert parsed is not None
+
+        value, error = parsed.try_evaluate({})
+        assert value is False
+        assert error is None
+
+        # TODO: the following two cases
+        # parsed = Expression.parse('startsWith(nullObj, "o")')
+        # assert parsed is not None
+
+        # value, error = parsed.try_evaluate({})
+        # assert value is False
+        # assert error is None
+
+        # parsed = Expression.parse('endsWith("hello", nullObj)')
+        # assert parsed is not None
+
+        # value, error = parsed.try_evaluate({})
+        # assert value is True
+        # assert error is None
+
+    def test_count_word(self):
+        parsed = Expression.parse('countWord("hello")')
+        assert parsed is not None
+
+        value, error = parsed.try_evaluate({})
+        assert value == 1
+        assert error is None
+
+        parsed = Expression.parse('countWord(concat("hello", " ", "world"))')
+        assert parsed is not None
+
+        value, error = parsed.try_evaluate({})
+        assert value == 2
+        assert error is None
+
+        # TODO: the following case
+        # parsed = Expression.parse('countWord(nullObj)')
+        # assert parsed is not None
+
+        # value, error = parsed.try_evaluate({})
+        # assert value == 0
+        # assert error is None
+
+    def test_add_ordinal(self):
+        parsed = Expression.parse("addOrdinal(11)")
+        assert parsed is not None
+
+        value, error = parsed.try_evaluate({})
+        assert value == "11th"
+        assert error is None
+
+        parsed = Expression.parse("addOrdinal(11+1)")
+        assert parsed is not None
+
+        value, error = parsed.try_evaluate({})
+        assert value == "12th"
+        assert error is None
+
+        parsed = Expression.parse("addOrdinal(11+2)")
+        assert parsed is not None
+
+        value, error = parsed.try_evaluate({})
+        assert value == "13th"
+        assert error is None
+
+        parsed = Expression.parse("addOrdinal(11+10)")
+        assert parsed is not None
+
+        value, error = parsed.try_evaluate({})
+        assert value == "21st"
+        assert error is None
+
+        parsed = Expression.parse("addOrdinal(11+11)")
+        assert parsed is not None
+
+        value, error = parsed.try_evaluate({})
+        assert value == "22nd"
+        assert error is None
+
+        parsed = Expression.parse("addOrdinal(11+12)")
+        assert parsed is not None
+
+        value, error = parsed.try_evaluate({})
+        assert value == "23rd"
+        assert error is None
+
+        parsed = Expression.parse("addOrdinal(11+13)")
+        assert parsed is not None
+
+        value, error = parsed.try_evaluate({})
+        assert value == "24th"
+        assert error is None
+
+        parsed = Expression.parse("addOrdinal(-1)")
+        assert parsed is not None
+
+        value, error = parsed.try_evaluate({})
+        assert value == "-1"
+        assert error is None
+
+    def test_new_guid(self):
+        parsed = Expression.parse("length(newGuid())")
+        assert parsed is not None
+
+        value, error = parsed.try_evaluate({})
+        assert value == 36
+        assert error is None
+
+    def test_index_of(self):
+        parsed = Expression.parse("indexOf('hello', '-')")
+        assert parsed is not None
+
+        value, error = parsed.try_evaluate({})
+        assert value == -1
+        assert error is None
+
+        parsed = Expression.parse("indexOf('hello', 'h')")
+        assert parsed is not None
+
+        value, error = parsed.try_evaluate({})
+        assert value == 0
+        assert error is None
+
+        parsed = Expression.parse("indexOf(createArray('abc', 'def', 'ghi'), 'def')")
+        assert parsed is not None
+
+        value, error = parsed.try_evaluate({})
+        assert value == 1
+        assert error is None
+
+        parsed = Expression.parse("indexOf(createArray('abc', 'def', 'ghi'), 'klm')")
+        assert parsed is not None
+
+        value, error = parsed.try_evaluate({})
+        assert value == -1
+        assert error is None
+
+    def test_last_index_of(self):
+        parsed = Expression.parse("lastIndexOf('hello', '-')")
+        assert parsed is not None
+
+        value, error = parsed.try_evaluate({})
+        assert value == -1
+        assert error is None
+
+        parsed = Expression.parse("lastIndexOf('hello', 'l')")
+        assert parsed is not None
+
+        value, error = parsed.try_evaluate({})
+        assert value == 3
+        assert error is None
+
+        parsed = Expression.parse(
+            "lastIndexOf(createArray('abc', 'def', 'ghi', 'def'), 'def')"
+        )
+        assert parsed is not None
+
+        value, error = parsed.try_evaluate({})
+        assert value == 3
+        assert error is None
+
+        parsed = Expression.parse(
+            "lastIndexOf(createArray('abc', 'def', 'ghi'), 'klm')"
+        )
+        assert parsed is not None
+
+        value, error = parsed.try_evaluate({})
+        assert value == -1
+        assert error is None
+
+        parsed = Expression.parse("lastIndexOf(newGuid(), '-')")
+        assert parsed is not None
+
+        value, error = parsed.try_evaluate({})
+        assert value == 23
+        assert error is None
+
+    def test_eol(self):
+        parsed = Expression.parse("EOL()")
+        assert parsed is not None
+
+        value, error = parsed.try_evaluate({})
+        assert value == "\r\n" if platform.system() == "Windows" else "\n"
+        assert error is None
+
+    def test_sentence_case(self):
+        parsed = Expression.parse("sentenceCase('abc')")
+        assert parsed is not None
+
+        value, error = parsed.try_evaluate({})
+        assert value == "Abc"
+        assert error is None
+
+        parsed = Expression.parse("sentenceCase('aBc')")
+        assert parsed is not None
+
+        value, error = parsed.try_evaluate({})
+        assert value == "Abc"
+        assert error is None
+
+        parsed = Expression.parse("sentenceCase('a')")
+        assert parsed is not None
+
+        value, error = parsed.try_evaluate({})
+        assert value == "A"
+        assert error is None
+
+    def test_title_case(self):
+        parsed = Expression.parse("titleCase('a')")
+        assert parsed is not None
+
+        value, error = parsed.try_evaluate({})
+        assert value == "A"
+        assert error is None
+
+        parsed = Expression.parse("titleCase('abc dEF')")
+        assert parsed is not None
+
+        value, error = parsed.try_evaluate({})
+        assert value == "Abc Def"
+        assert error is None
+
     # Collection
     def test_count(self):
         parsed = Expression.parse("count('hello')")
@@ -743,7 +1073,6 @@
 
         value, error = parsed.try_evaluate(self.scope)
         assert not value
-=======
         parsed = Expression.parse('split("", "")')
         assert parsed is not None
 
@@ -756,336 +1085,4 @@
 
         value, error = parsed.try_evaluate({})
         assert value == ["h", "e", "l", "l", "o"]
-        assert error is None
-
-    # TODO: test of substring
-
-    def test_to_lower(self):
-        parsed = Expression.parse('toLower("UpCase")')
-        assert parsed is not None
-
-        value, error = parsed.try_evaluate({})
-        assert value == "upcase"
-        assert error is None
-
-    def test_to_upper(self):
-        parsed = Expression.parse('toUpper("UpCase")')
-        assert parsed is not None
-
-        value, error = parsed.try_evaluate({})
-        assert value == "UPCASE"
-        assert error is None
-
-        parsed = Expression.parse('toUpper(toLower("UpCase"))')
-        assert parsed is not None
-
-        value, error = parsed.try_evaluate({})
-        assert value == "UPCASE"
-        assert error is None
-
-    def test_trim(self):
-        parsed = Expression.parse('trim("  hello  ")')
-        assert parsed is not None
-
-        value, error = parsed.try_evaluate({})
-        assert value == "hello"
-        assert error is None
-
-        parsed = Expression.parse('trim(" hello")')
-        assert parsed is not None
-
-        value, error = parsed.try_evaluate({})
-        assert value == "hello"
-        assert error is None
-
-        parsed = Expression.parse('trim("")')
-        assert parsed is not None
-
-        value, error = parsed.try_evaluate({})
-        assert value == ""
-        assert error is None
-
-        # TODO: the following test
-        # parsed = Expression.parse('trim(nullobj)')
-        # assert parsed is not None
-
-        # value, error = parsed.try_evaluate({})
-        # assert value == ''
-        # assert error is None
-
-    def test_ends_with(self):
-        parsed = Expression.parse('endsWith("hello", "o")')
-        assert parsed is not None
-
-        value, error = parsed.try_evaluate({})
-        assert value is True
-        assert error is None
-
-        parsed = Expression.parse('endsWith("hello", "e")')
-        assert parsed is not None
-
-        value, error = parsed.try_evaluate({})
-        assert value is False
-        assert error is None
-
-        # TODO: the following four cases
-        # parsed = Expression.parse('endsWith(hello, "o")')
-        # assert parsed is not None
-
-        # value, error = parsed.try_evaluate({})
-        # assert value is True
-        # assert error is None
-
-        # parsed = Expression.parse('endsWith(hello, "a")')
-        # assert parsed is not None
-
-        # value, error = parsed.try_evaluate({})
-        # assert value is False
-        # assert error is None
-
-        # parsed = Expression.parse('endsWith(nullObj, "o")')
-        # assert parsed is not None
-
-        # value, error = parsed.try_evaluate({})
-        # assert value is False
-        # assert error is None
-
-        # parsed = Expression.parse('endsWith(hello, nullObj)')
-        # assert parsed is not None
-
-        # value, error = parsed.try_evaluate({})
-        # assert value is True
-        # assert error is None
-
-    def test_starts_with(self):
-        parsed = Expression.parse('startsWith("hello", "h")')
-        assert parsed is not None
-
-        value, error = parsed.try_evaluate({})
-        assert value is True
-        assert error is None
-
-        parsed = Expression.parse('startsWith("hello", "a")')
-        assert parsed is not None
-
-        value, error = parsed.try_evaluate({})
-        assert value is False
-        assert error is None
-
-        # TODO: the following two cases
-        # parsed = Expression.parse('startsWith(nullObj, "o")')
-        # assert parsed is not None
-
-        # value, error = parsed.try_evaluate({})
-        # assert value is False
-        # assert error is None
-
-        # parsed = Expression.parse('endsWith("hello", nullObj)')
-        # assert parsed is not None
-
-        # value, error = parsed.try_evaluate({})
-        # assert value is True
-        # assert error is None
-
-    def test_count_word(self):
-        parsed = Expression.parse('countWord("hello")')
-        assert parsed is not None
-
-        value, error = parsed.try_evaluate({})
-        assert value == 1
-        assert error is None
-
-        parsed = Expression.parse('countWord(concat("hello", " ", "world"))')
-        assert parsed is not None
-
-        value, error = parsed.try_evaluate({})
-        assert value == 2
-        assert error is None
-
-        # TODO: the following case
-        # parsed = Expression.parse('countWord(nullObj)')
-        # assert parsed is not None
-
-        # value, error = parsed.try_evaluate({})
-        # assert value == 0
-        # assert error is None
-
-    def test_add_ordinal(self):
-        parsed = Expression.parse("addOrdinal(11)")
-        assert parsed is not None
-
-        value, error = parsed.try_evaluate({})
-        assert value == "11th"
-        assert error is None
-
-        parsed = Expression.parse("addOrdinal(11+1)")
-        assert parsed is not None
-
-        value, error = parsed.try_evaluate({})
-        assert value == "12th"
-        assert error is None
-
-        parsed = Expression.parse("addOrdinal(11+2)")
-        assert parsed is not None
-
-        value, error = parsed.try_evaluate({})
-        assert value == "13th"
-        assert error is None
-
-        parsed = Expression.parse("addOrdinal(11+10)")
-        assert parsed is not None
-
-        value, error = parsed.try_evaluate({})
-        assert value == "21st"
-        assert error is None
-
-        parsed = Expression.parse("addOrdinal(11+11)")
-        assert parsed is not None
-
-        value, error = parsed.try_evaluate({})
-        assert value == "22nd"
-        assert error is None
-
-        parsed = Expression.parse("addOrdinal(11+12)")
-        assert parsed is not None
-
-        value, error = parsed.try_evaluate({})
-        assert value == "23rd"
-        assert error is None
-
-        parsed = Expression.parse("addOrdinal(11+13)")
-        assert parsed is not None
-
-        value, error = parsed.try_evaluate({})
-        assert value == "24th"
-        assert error is None
-
-        parsed = Expression.parse("addOrdinal(-1)")
-        assert parsed is not None
-
-        value, error = parsed.try_evaluate({})
-        assert value == "-1"
-        assert error is None
-
-    def test_new_guid(self):
-        parsed = Expression.parse("length(newGuid())")
-        assert parsed is not None
-
-        value, error = parsed.try_evaluate({})
-        assert value == 36
-        assert error is None
-
-    def test_index_of(self):
-        parsed = Expression.parse("indexOf('hello', '-')")
-        assert parsed is not None
-
-        value, error = parsed.try_evaluate({})
-        assert value == -1
-        assert error is None
-
-        parsed = Expression.parse("indexOf('hello', 'h')")
-        assert parsed is not None
-
-        value, error = parsed.try_evaluate({})
-        assert value == 0
-        assert error is None
-
-        parsed = Expression.parse("indexOf(createArray('abc', 'def', 'ghi'), 'def')")
-        assert parsed is not None
-
-        value, error = parsed.try_evaluate({})
-        assert value == 1
-        assert error is None
-
-        parsed = Expression.parse("indexOf(createArray('abc', 'def', 'ghi'), 'klm')")
-        assert parsed is not None
-
-        value, error = parsed.try_evaluate({})
-        assert value == -1
-        assert error is None
-
-    def test_last_index_of(self):
-        parsed = Expression.parse("lastIndexOf('hello', '-')")
-        assert parsed is not None
-
-        value, error = parsed.try_evaluate({})
-        assert value == -1
-        assert error is None
-
-        parsed = Expression.parse("lastIndexOf('hello', 'l')")
-        assert parsed is not None
-
-        value, error = parsed.try_evaluate({})
-        assert value == 3
-        assert error is None
-
-        parsed = Expression.parse(
-            "lastIndexOf(createArray('abc', 'def', 'ghi', 'def'), 'def')"
-        )
-        assert parsed is not None
-
-        value, error = parsed.try_evaluate({})
-        assert value == 3
-        assert error is None
-
-        parsed = Expression.parse(
-            "lastIndexOf(createArray('abc', 'def', 'ghi'), 'klm')"
-        )
-        assert parsed is not None
-
-        value, error = parsed.try_evaluate({})
-        assert value == -1
-        assert error is None
-
-        parsed = Expression.parse("lastIndexOf(newGuid(), '-')")
-        assert parsed is not None
-
-        value, error = parsed.try_evaluate({})
-        assert value == 23
-        assert error is None
-
-    def test_eol(self):
-        parsed = Expression.parse("EOL()")
-        assert parsed is not None
-
-        value, error = parsed.try_evaluate({})
-        assert value == "\r\n" if platform.system() == "Windows" else "\n"
-        assert error is None
-
-    def test_sentence_case(self):
-        parsed = Expression.parse("sentenceCase('abc')")
-        assert parsed is not None
-
-        value, error = parsed.try_evaluate({})
-        assert value == "Abc"
-        assert error is None
-
-        parsed = Expression.parse("sentenceCase('aBc')")
-        assert parsed is not None
-
-        value, error = parsed.try_evaluate({})
-        assert value == "Abc"
-        assert error is None
-
-        parsed = Expression.parse("sentenceCase('a')")
-        assert parsed is not None
-
-        value, error = parsed.try_evaluate({})
-        assert value == "A"
-        assert error is None
-
-    def test_title_case(self):
-        parsed = Expression.parse("titleCase('a')")
-        assert parsed is not None
-
-        value, error = parsed.try_evaluate({})
-        assert value == "A"
-        assert error is None
-
-        parsed = Expression.parse("titleCase('abc dEF')")
-        assert parsed is not None
-
-        value, error = parsed.try_evaluate({})
-        assert value == "Abc Def"
->>>>>>> 7be80285
         assert error is None