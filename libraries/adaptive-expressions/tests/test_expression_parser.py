--- conflicted
+++ resolved
@@ -1076,8 +1076,6 @@
             "{'FirstName': 'John', 'LastName': 'Smith', 'Enabled': True, 'Roles': ['Customer', 'Admin'], 'Age': 36}",
         ],
         # Memory access tests
-<<<<<<< HEAD
-=======
         ["getProperty(bag, concat('na','me'))", "mybag"],
         ["getProperty('bag').index", 3],
         ["getProperty('a:b')", "stringa:b"],
@@ -1090,7 +1088,6 @@
         ["items[1+1]", "two"],
         ["getProperty(undefined, 'p')", None],
         ["(getProperty(undefined, 'p'))[1]", None],
->>>>>>> 5e1a6f85
         # Regular expression
         # isMatch
         [
@@ -1143,18 +1140,6 @@
         ["isMatch('1', '\\d{1}')", True],  # "\d" (match [0-9])
         ["isMatch('12.5', '[0-9]+(\\.5)')", True],  # "\." (match .)
         ["isMatch('12x5', '[0-9]+(\\.5)')", False],  # "\." (match .)
-<<<<<<< HEAD
-        # Misc
-        # If
-        ["if(!exists(one), 'r1', 'r2')", "r2"],
-        ["if(!!exists(one), 'r1', 'r2')", "r1"],
-        ["if(0, 'r1', 'r2')", "r1"],
-        ["if(bool('true'), 'r1', 'r2')", "r1"],
-        ["if(istrue, 'r1', 'r2')", "r1"],
-        # Rand
-        ["rand(1, 2)", 1],
-        ["rand(2, 3)", 2],
-=======
         # Empty expression
         ["", ""],
         # SetPathToValue tests
@@ -1163,7 +1148,6 @@
         ["setPathToValue(path.array[0], 7) + path.array[0]", 14],
         ["setPathToValue(path.array[1], 9) + path.array[1]", 18],
         ["setPathToValue(path.x, null)", None],
->>>>>>> 5e1a6f85
     ]
 
     def test_expression_parser_functions(self):
