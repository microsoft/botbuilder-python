--- conflicted
+++ resolved
@@ -4,6 +4,7 @@
 
 
 class ExpressionParserTests(aiounittest.AsyncTestCase):
+    # Math
     def test_add(self):
         parsed = Expression.parse("1+1.5")
         assert parsed is not None
@@ -193,7 +194,6 @@
         assert value == 81
         assert error is None
 
-<<<<<<< HEAD
     def test_mod(self):
         parsed = Expression.parse("3 % 2")
         assert parsed is not None
@@ -359,7 +359,8 @@
 
         value, error = parsed.try_evaluate({})
         assert value == 3.121
-=======
+
+    # Comparisons
     def test_equal(self):
         parsed = Expression.parse("1 == 2")
         assert parsed is not None
@@ -490,6 +491,24 @@
         assert value is True
         assert error is None
 
+    def test_not_equal(self):
+        parsed = Expression.parse("1 != 2")
+        assert parsed is not None
+
+        value, error = parsed.try_evaluate({})
+        assert value is True
+        assert error is None
+
+        parsed = Expression.parse("2 != 2")
+        assert parsed is not None
+
+        value, error = parsed.try_evaluate({})
+        assert value is False
+        assert error is None
+
+    # TODO: add exists test
+
+    # Logic
     def test_not(self):
         parsed = Expression.parse("!(1 >= 2)")
         assert parsed is not None
@@ -498,23 +517,6 @@
         assert value is True
         assert error is None
 
-    def test_not_equal(self):
-        parsed = Expression.parse("1 != 2")
-        assert parsed is not None
-
-        value, error = parsed.try_evaluate({})
-        assert value is True
-        assert error is None
-
-        parsed = Expression.parse("2 != 2")
-        assert parsed is not None
-
-        value, error = parsed.try_evaluate({})
-        assert value is False
-        assert error is None
-
-    # TODO: add exists test
-
     def test_or(self):
         parsed = Expression.parse("(1 != 2) || (1!=1)")
         assert parsed is not None
@@ -545,13 +547,14 @@
         assert value is True
         assert error is None
 
+    # String
     def test_concat(self):
-        # parsed = Expression.parse("concat([1,2], [2,3])")
-        # assert parsed is not None
-
-        # value, error = parsed.try_evaluate({})
-        # assert value == [1, 2, 2, 3]
-        # assert error is None
+        parsed = Expression.parse("concat(createArray(1,2), createArray(2,3))")
+        assert parsed is not None
+
+        value, error = parsed.try_evaluate({})
+        assert value == [1, 2, 2, 3]
+        assert error is None
 
         parsed = Expression.parse('concat("hello", "world")')
         assert parsed is not None
@@ -561,12 +564,12 @@
         assert error is None
 
     def test_length(self):
-        # parsed = Expression.parse("length([1,2])")
-        # assert parsed is not None
-
-        # value, error = parsed.try_evaluate({})
-        # assert value == 2
-        # assert error is None
+        parsed = Expression.parse("length(concat('[]', 'abc'))")
+        assert parsed is not None
+
+        value, error = parsed.try_evaluate({})
+        assert value == 5
+        assert error is None
 
         parsed = Expression.parse('length("hello")')
         assert parsed is not None
@@ -611,5 +614,4 @@
 
         value, error = parsed.try_evaluate({})
         assert value == [""]
->>>>>>> 1ca214e2
         assert error is None