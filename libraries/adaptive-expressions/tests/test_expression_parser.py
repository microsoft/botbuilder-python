# pylint: disable=too-many-lines
import math
import platform
import aiounittest
from adaptive.expressions import Expression


class ExpressionParserTests(aiounittest.AsyncTestCase):
    scope = {
        "hello": "hello",
        "nullObj": None,
        "bag": {"three": 3.0},
        "items": ["zero", "one", "two"],
    }

    # Math
    def test_add(self):
        parsed = Expression.parse("1+1.5")
        assert parsed is not None

        value, error = parsed.try_evaluate({})
        assert value == 2.5
        assert error is None

        parsed = Expression.parse("1+1+2")
        assert parsed is not None

        value, error = parsed.try_evaluate({})
        assert value == 4
        assert error is None

        parsed = Expression.parse("add(2, 3)")
        assert parsed is not None

        value, error = parsed.try_evaluate({})
        assert value == 5
        assert error is None

        parsed = Expression.parse("add(2, 3, 4.5)")
        assert parsed is not None

        value, error = parsed.try_evaluate({})
        assert value == 9.5
        assert error is None

    def test_subtract(self):
        parsed = Expression.parse("1-1")
        assert parsed is not None

        value, error = parsed.try_evaluate({})
        assert value == 0
        assert error is None

        parsed = Expression.parse("5-3-1.2")
        assert parsed is not None

        value, error = parsed.try_evaluate({})
        assert value == 0.8
        assert error is None

        parsed = Expression.parse("sub(1, 1)")
        assert parsed is not None

        value, error = parsed.try_evaluate({})
        assert value == 0
        assert error is None

        parsed = Expression.parse("sub(5, 3, 1.2)")
        assert parsed is not None

        value, error = parsed.try_evaluate({})
        assert value == 0.8
        assert error is None

    def test_multiply(self):
        parsed = Expression.parse("1*2")
        assert parsed is not None

        value, error = parsed.try_evaluate({})
        assert value == 2
        assert error is None

        parsed = Expression.parse("2*3*1.1")
        assert parsed is not None

        value, error = parsed.try_evaluate({})
        assert math.isclose(value, 6.6, rel_tol=1e-9)
        assert error is None

        parsed = Expression.parse("mul(1, 2)")
        assert parsed is not None

        value, error = parsed.try_evaluate({})
        assert value == 2
        assert error is None

        parsed = Expression.parse("mul(2, 3, 1.1)")
        assert parsed is not None

        value, error = parsed.try_evaluate({})
        assert math.isclose(value, 6.6, rel_tol=1e-9)
        assert error is None

    def test_divide(self):
        parsed = Expression.parse("2/1")
        assert parsed is not None

        value, error = parsed.try_evaluate({})
        assert value == 2
        assert error is None

        parsed = Expression.parse("6/2/2")
        assert parsed is not None

        value, error = parsed.try_evaluate({})
        assert value == 1.5
        assert error is None

        parsed = Expression.parse("div(2, 2)")
        assert parsed is not None

        value, error = parsed.try_evaluate({})
        assert value == 1
        assert error is None

        parsed = Expression.parse("div(6, 2, 0.3)")
        assert parsed is not None

        value, error = parsed.try_evaluate({})
        assert value == 10
        assert error is None

    def test_min(self):
        parsed = Expression.parse("min(2, 1)")
        assert parsed is not None

        value, error = parsed.try_evaluate({})
        assert value == 1
        assert error is None

        parsed = Expression.parse("min(3, 4.5, 1.5)")
        assert parsed is not None

        value, error = parsed.try_evaluate({})
        assert value == 1.5
        assert error is None

        parsed = Expression.parse("min(2, 100, -10.5)")
        assert parsed is not None

        value, error = parsed.try_evaluate({})
        assert value == -10.5
        assert error is None

        parsed = Expression.parse("min(6, 0.3, 0.3)")
        assert parsed is not None

        value, error = parsed.try_evaluate({})
        assert value == 0.3
        assert error is None

    def test_max(self):
        parsed = Expression.parse("max(2, 1)")
        assert parsed is not None

        value, error = parsed.try_evaluate({})
        assert value == 2
        assert error is None

        parsed = Expression.parse("max(3, 4.5, 1.5)")
        assert parsed is not None

        value, error = parsed.try_evaluate({})
        assert value == 4.5
        assert error is None

        parsed = Expression.parse("max(2, 100, -10.5)")
        assert parsed is not None

        value, error = parsed.try_evaluate({})
        assert value == 100
        assert error is None

        parsed = Expression.parse("max(6.2, 6.2, 0.3)")
        assert parsed is not None

        value, error = parsed.try_evaluate({})
        assert value == 6.2
        assert error is None

    def test_power(self):
        parsed = Expression.parse("2^3")
        assert parsed is not None

        value, error = parsed.try_evaluate({})
        assert value == 8
        assert error is None

        parsed = Expression.parse("3^2^2")
        assert parsed is not None

        value, error = parsed.try_evaluate({})
        assert value == 81
        assert error is None

    def test_mod(self):
        parsed = Expression.parse("3 % 2")
        assert parsed is not None

        value, error = parsed.try_evaluate({})
        assert value == 1
        assert error is None

        parsed = Expression.parse("(4+1) % 2")
        assert parsed is not None

        value, error = parsed.try_evaluate({})
        assert value == 1
        assert error is None

        parsed = Expression.parse("(4+1.5) % 2")
        assert parsed is not None

        value, error = parsed.try_evaluate({})
        assert value == 1.5
        assert error is None

        parsed = Expression.parse("mod(8, 3)")
        assert parsed is not None

        value, error = parsed.try_evaluate({})
        assert value == 2
        assert error is None

    def test_average(self):
        parsed = Expression.parse("average(createArray(3, 2))")
        assert parsed is not None

        value, error = parsed.try_evaluate({})
        assert value == 2.5
        assert error is None

        parsed = Expression.parse("average(createArray(5, 2))")
        assert parsed is not None

        value, error = parsed.try_evaluate({})
        assert value == 3.5
        assert error is None

        parsed = Expression.parse("average(createArray(4, 2))")
        assert parsed is not None

        value, error = parsed.try_evaluate({})
        assert value == 3
        assert error is None

        parsed = Expression.parse("average(createArray(8, -3))")
        assert parsed is not None

        value, error = parsed.try_evaluate({})
        assert value == 2.5
        assert error is None

    def test_sum(self):
        parsed = Expression.parse("sum(createArray(3, 2))")
        assert parsed is not None

        value, error = parsed.try_evaluate({})
        assert value == 5
        assert error is None

        parsed = Expression.parse("sum(createArray(5.2, 2.8))")
        assert parsed is not None

        value, error = parsed.try_evaluate({})
        assert value == 8
        assert error is None

        parsed = Expression.parse("sum(createArray(4.2, 2))")
        assert parsed is not None

        value, error = parsed.try_evaluate({})
        assert value == 6.2
        assert error is None

        parsed = Expression.parse("sum(createArray(8.5, -3))")
        assert parsed is not None

        value, error = parsed.try_evaluate({})
        assert value == 5.5
        assert error is None

    def test_range(self):
        parsed = Expression.parse("range(1, 4)")
        assert parsed is not None

        value, error = parsed.try_evaluate({})
        print(value)
        assert value == [1, 2, 3, 4]
        assert error is None

        parsed = Expression.parse("range(-1, 6)")
        assert parsed is not None

        value, error = parsed.try_evaluate({})
        assert value == [-1, 0, 1, 2, 3, 4]
        assert error is None

    def test_floor(self):
        parsed = Expression.parse("floor(3.51)")
        assert parsed is not None

        value, error = parsed.try_evaluate({})
        print(value)
        assert value == 3
        assert error is None

        parsed = Expression.parse("floor(4.00)")
        assert parsed is not None

        value, error = parsed.try_evaluate({})
        assert value == 4
        assert error is None

    def test_ceiling(self):
        parsed = Expression.parse("ceiling(3.51)")
        assert parsed is not None

        value, error = parsed.try_evaluate({})
        print(value)
        assert value == 4
        assert error is None

        parsed = Expression.parse("ceiling(4.00)")
        assert parsed is not None

        value, error = parsed.try_evaluate({})
        assert value == 4
        assert error is None

    def test_round(self):
        parsed = Expression.parse("round(3.51)")
        assert parsed is not None

        value, error = parsed.try_evaluate({})
        print(value)
        assert value == 4
        assert error is None

        # please notice that 5 will not round up
        parsed = Expression.parse("round(3.55, 1)")
        assert parsed is not None

        value, error = parsed.try_evaluate({})
        assert value == 3.5
        assert error is None

        # it will round up only if value is more than 5
        parsed = Expression.parse("round(3.56, 1)")
        assert parsed is not None

        value, error = parsed.try_evaluate({})
        assert value == 3.6
        assert error is None

        parsed = Expression.parse("round(3.12134, 3)")
        assert parsed is not None

        value, error = parsed.try_evaluate({})
        assert value == 3.121

    # Comparisons
    def test_equal(self):
        parsed = Expression.parse("1 == 2")
        assert parsed is not None

        value, error = parsed.try_evaluate({})
        assert value is False
        assert error is None

        parsed = Expression.parse("3 == 3")
        assert parsed is not None

        value, error = parsed.try_evaluate({})
        assert value is True
        assert error is None

        parsed = Expression.parse("(1 + 2) == (4 - 1)")
        assert parsed is not None

        value, error = parsed.try_evaluate({})
        assert value is True
        assert error is None

        parsed = Expression.parse("(1 + 2) ==\r\n (4 - 1)")
        assert parsed is not None

        value, error = parsed.try_evaluate({})
        assert value is True
        assert error is None

        parsed = Expression.parse('"123" == "132"')
        assert parsed is not None

        value, error = parsed.try_evaluate({})
        assert value is False

    def test_lessthan(self):
        parsed = Expression.parse("1 < 2")
        assert parsed is not None

        value, error = parsed.try_evaluate({})
        assert value is True
        assert error is None

        parsed = Expression.parse("3 < 1")
        assert parsed is not None

        value, error = parsed.try_evaluate({})
        assert value is False
        assert error is None

        parsed = Expression.parse("1.1 < 2")
        assert parsed is not None

        value, error = parsed.try_evaluate({})
        assert value is True
        assert error is None

        parsed = Expression.parse("3.5 < 1")
        assert parsed is not None

        value, error = parsed.try_evaluate({})
        assert value is False
        assert error is None

    def test_lessthanorequal(self):
        parsed = Expression.parse("1 <= 2")
        assert parsed is not None

        value, error = parsed.try_evaluate({})
        assert value is True
        assert error is None

        parsed = Expression.parse("3.3 <= 1")
        assert parsed is not None

        value, error = parsed.try_evaluate({})
        assert value is False
        assert error is None

        parsed = Expression.parse("2 <= 2")
        assert parsed is not None

        value, error = parsed.try_evaluate({})
        assert value is True
        assert error is None

    def test_greatthan(self):
        parsed = Expression.parse("1 > 2")
        assert parsed is not None

        value, error = parsed.try_evaluate({})
        assert value is False
        assert error is None

        parsed = Expression.parse("3.3 > 1")
        assert parsed is not None

        value, error = parsed.try_evaluate({})
        assert value is True
        assert error is None

        parsed = Expression.parse("2 > 2")
        assert parsed is not None

        value, error = parsed.try_evaluate({})
        assert value is False
        assert error is None

    def test_greatthanorequal(self):
        parsed = Expression.parse("1 >= 2")
        assert parsed is not None

        value, error = parsed.try_evaluate({})
        assert value is False
        assert error is None

        parsed = Expression.parse("(1+2) >= (4-1)")
        assert parsed is not None

        value, error = parsed.try_evaluate({})
        assert value is True
        assert error is None

        parsed = Expression.parse("3.3 >= 1")
        assert parsed is not None

        value, error = parsed.try_evaluate({})
        assert value is True
        assert error is None

        parsed = Expression.parse("2 >= 2")
        assert parsed is not None

        value, error = parsed.try_evaluate({})
        assert value is True
        assert error is None

    def test_not_equal(self):
        parsed = Expression.parse("1 != 2")
        assert parsed is not None

        value, error = parsed.try_evaluate({})
        assert value is True
        assert error is None

        parsed = Expression.parse("2 != 2")
        assert parsed is not None

        value, error = parsed.try_evaluate({})
        assert value is False
        assert error is None

        parsed = Expression.parse("'hello' != 'hello'")
        assert parsed is not None

        value, error = parsed.try_evaluate({})
        assert value is False
        assert error is None

        parsed = Expression.parse("'hello' != 'world'")
        assert parsed is not None

        value, error = parsed.try_evaluate({})
        assert value is True
        assert error is None

    # TODO: add exists test

    # Logic
    def test_not(self):
        parsed = Expression.parse("!(1 >= 2)")
        assert parsed is not None

        value, error = parsed.try_evaluate({})
        assert value is True
        assert error is None

    def test_or(self):
        parsed = Expression.parse("(1 != 2) || (1!=1)")
        assert parsed is not None

        value, error = parsed.try_evaluate({})
        assert value is True
        assert error is None

        parsed = Expression.parse("(1 == 2) || (1!=1)")
        assert parsed is not None

        value, error = parsed.try_evaluate({})
        assert value is False
        assert error is None

    def test_and(self):
        parsed = Expression.parse("(1 != 2) && (1!=1)")
        assert parsed is not None

        value, error = parsed.try_evaluate({})
        assert value is False
        assert error is None

        parsed = Expression.parse("(1 != 2) || (1==1)")
        assert parsed is not None

        value, error = parsed.try_evaluate({})
        assert value is True
        assert error is None

    # String
    def test_concat(self):
        parsed = Expression.parse("concat(createArray(1,2), createArray(2,3))")
        assert parsed is not None

        value, error = parsed.try_evaluate({})
        assert value == [1, 2, 2, 3]
        assert error is None

        parsed = Expression.parse('concat("hello", "world")')
        assert parsed is not None

        value, error = parsed.try_evaluate({})
        assert value == "helloworld"
        assert error is None

    def test_length(self):
        parsed = Expression.parse("length(concat('[]', 'abc'))")
        assert parsed is not None

        value, error = parsed.try_evaluate({})
        assert value == 5
        assert error is None

        parsed = Expression.parse('length("hello")')
        assert parsed is not None

        value, error = parsed.try_evaluate({})
        assert value == 5
        assert error is None

    def test_replace(self):
        parsed = Expression.parse('replace("hello", "l", "k")')
        assert parsed is not None

        value, error = parsed.try_evaluate({})
        assert value == "hekko"
        assert error is None

        parsed = Expression.parse('replace("hello", "L", "k")')
        assert parsed is not None

        value, error = parsed.try_evaluate({})
        assert value == "hello"
        assert error is None

        parsed = Expression.parse('replace("hello", "l", "")')
        assert parsed is not None

        value, error = parsed.try_evaluate({})
        assert value == "heo"
        assert error is None

        # TODO: escape sign, the following two cases is different from C#!

        parsed = Expression.parse("replace('hello\n', '\n', '\\\\')")
        assert parsed is not None

        value, error = parsed.try_evaluate({})
        assert value == r"hello\\"
        assert error is None

        parsed = Expression.parse(r"replace('hello\\', '\\', '\\\\')")
        assert parsed is not None

        value, error = parsed.try_evaluate({})
        assert value == r"hello\\\\"
        assert error is None

    def test_replace_ignore_case(self):
        parsed = Expression.parse('replaceIgnoreCase("hello", "L", "K")')
        assert parsed is not None

        value, error = parsed.try_evaluate({})
        assert value == "hekko"
        assert error is None

    def test_split(self):
        parsed = Expression.parse('split("hello", "e")')
        assert parsed is not None

        value, error = parsed.try_evaluate({})
        assert value == ["h", "llo"]
        assert error is None

        parsed = Expression.parse('split("hello")')
        assert parsed is not None

        value, error = parsed.try_evaluate({})
        assert value == ["h", "e", "l", "l", "o"]
        assert error is None

        parsed = Expression.parse('split("", "e")')
        assert parsed is not None

        value, error = parsed.try_evaluate({})
        assert value == [""]
        assert error is None

    # TODO: test of substring

    def test_to_lower(self):
        parsed = Expression.parse('toLower("UpCase")')
        assert parsed is not None

        value, error = parsed.try_evaluate({})
        assert value == "upcase"
        assert error is None

    def test_to_upper(self):
        parsed = Expression.parse('toUpper("UpCase")')
        assert parsed is not None

        value, error = parsed.try_evaluate({})
        assert value == "UPCASE"
        assert error is None

        parsed = Expression.parse('toUpper(toLower("UpCase"))')
        assert parsed is not None

        value, error = parsed.try_evaluate({})
        assert value == "UPCASE"
        assert error is None

    def test_trim(self):
        parsed = Expression.parse('trim("  hello  ")')
        assert parsed is not None

        value, error = parsed.try_evaluate({})
        assert value == "hello"
        assert error is None

        parsed = Expression.parse('trim(" hello")')
        assert parsed is not None

        value, error = parsed.try_evaluate({})
        assert value == "hello"
        assert error is None

        parsed = Expression.parse('trim("")')
        assert parsed is not None

        value, error = parsed.try_evaluate({})
        assert value == ""
        assert error is None

        parsed = Expression.parse("trim(nullObj)")
        assert parsed is not None

        value, error = parsed.try_evaluate(self.scope)
        assert value == ""
        assert error is None

    def test_ends_with(self):
        parsed = Expression.parse('endsWith("hello", "o")')
        assert parsed is not None

        value, error = parsed.try_evaluate({})
        assert value is True
        assert error is None

        parsed = Expression.parse('endsWith("hello", "e")')
        assert parsed is not None

        value, error = parsed.try_evaluate({})
        assert value is False
        assert error is None

        # TODO: the following four cases
        parsed = Expression.parse('endsWith(hello, "o")')
        assert parsed is not None

        value, error = parsed.try_evaluate(self.scope)
        assert value is True
        assert error is None

        parsed = Expression.parse('endsWith(hello, "a")')
        assert parsed is not None

        value, error = parsed.try_evaluate(self.scope)
        assert value is False
        assert error is None

        parsed = Expression.parse('endsWith(nullObj, "o")')
        assert parsed is not None

        value, error = parsed.try_evaluate(self.scope)
        assert value is False
        assert error is None

        parsed = Expression.parse("endsWith(hello, nullObj)")
        assert parsed is not None

        value, error = parsed.try_evaluate(self.scope)
        assert value is True
        assert error is None

    def test_starts_with(self):
        parsed = Expression.parse('startsWith("hello", "h")')
        assert parsed is not None

        value, error = parsed.try_evaluate({})
        assert value is True
        assert error is None

        parsed = Expression.parse('startsWith("hello", "a")')
        assert parsed is not None

        value, error = parsed.try_evaluate({})
        assert value is False
        assert error is None

        parsed = Expression.parse('startsWith(nullObj, "o")')
        assert parsed is not None

        value, error = parsed.try_evaluate(self.scope)
        assert value is False
        assert error is None

        parsed = Expression.parse('endsWith("hello", nullObj)')
        assert parsed is not None

        value, error = parsed.try_evaluate(self.scope)
        assert value is True
        assert error is None

    def test_count_word(self):
        parsed = Expression.parse('countWord("hello")')
        assert parsed is not None

        value, error = parsed.try_evaluate({})
        assert value == 1
        assert error is None

        parsed = Expression.parse('countWord(concat("hello", " ", "world"))')
        assert parsed is not None

        value, error = parsed.try_evaluate({})
        assert value == 2
        assert error is None

        parsed = Expression.parse("countWord(nullObj)")
        assert parsed is not None

        value, error = parsed.try_evaluate(self.scope)
        assert value == 0
        assert error is None

    def test_add_ordinal(self):
        parsed = Expression.parse("addOrdinal(11)")
        assert parsed is not None

        value, error = parsed.try_evaluate({})
        assert value == "11th"
        assert error is None

        parsed = Expression.parse("addOrdinal(11+1)")
        assert parsed is not None

        value, error = parsed.try_evaluate({})
        assert value == "12th"
        assert error is None

        parsed = Expression.parse("addOrdinal(11+2)")
        assert parsed is not None

        value, error = parsed.try_evaluate({})
        assert value == "13th"
        assert error is None

        parsed = Expression.parse("addOrdinal(11+10)")
        assert parsed is not None

        value, error = parsed.try_evaluate({})
        assert value == "21st"
        assert error is None

        parsed = Expression.parse("addOrdinal(11+11)")
        assert parsed is not None

        value, error = parsed.try_evaluate({})
        assert value == "22nd"
        assert error is None

        parsed = Expression.parse("addOrdinal(11+12)")
        assert parsed is not None

        value, error = parsed.try_evaluate({})
        assert value == "23rd"
        assert error is None

        parsed = Expression.parse("addOrdinal(11+13)")
        assert parsed is not None

        value, error = parsed.try_evaluate({})
        assert value == "24th"
        assert error is None

        parsed = Expression.parse("addOrdinal(-1)")
        assert parsed is not None

        value, error = parsed.try_evaluate({})
        assert value == "-1"
        assert error is None

    def test_new_guid(self):
        parsed = Expression.parse("length(newGuid())")
        assert parsed is not None

        value, error = parsed.try_evaluate({})
        assert value == 36
        assert error is None

    def test_index_of(self):
        parsed = Expression.parse("indexOf('hello', '-')")
        assert parsed is not None

        value, error = parsed.try_evaluate({})
        assert value == -1
        assert error is None

        parsed = Expression.parse("indexOf('hello', 'h')")
        assert parsed is not None

        value, error = parsed.try_evaluate({})
        assert value == 0
        assert error is None

        parsed = Expression.parse("indexOf(createArray('abc', 'def', 'ghi'), 'def')")
        assert parsed is not None

        value, error = parsed.try_evaluate({})
        assert value == 1
        assert error is None

        parsed = Expression.parse("indexOf(createArray('abc', 'def', 'ghi'), 'klm')")
        assert parsed is not None

        value, error = parsed.try_evaluate({})
        assert value == -1
        assert error is None

    def test_last_index_of(self):
        parsed = Expression.parse("lastIndexOf('hello', '-')")
        assert parsed is not None

        value, error = parsed.try_evaluate({})
        assert value == -1
        assert error is None

        parsed = Expression.parse("lastIndexOf('hello', 'l')")
        assert parsed is not None

        value, error = parsed.try_evaluate({})
        assert value == 3
        assert error is None

        parsed = Expression.parse(
            "lastIndexOf(createArray('abc', 'def', 'ghi', 'def'), 'def')"
        )
        assert parsed is not None

        value, error = parsed.try_evaluate({})
        assert value == 3
        assert error is None

        parsed = Expression.parse(
            "lastIndexOf(createArray('abc', 'def', 'ghi'), 'klm')"
        )
        assert parsed is not None

        value, error = parsed.try_evaluate({})
        assert value == -1
        assert error is None

        parsed = Expression.parse("lastIndexOf(newGuid(), '-')")
        assert parsed is not None

        value, error = parsed.try_evaluate({})
        assert value == 23
        assert error is None

    def test_eol(self):
        parsed = Expression.parse("EOL()")
        assert parsed is not None

        value, error = parsed.try_evaluate({})
        assert value == "\r\n" if platform.system() == "Windows" else "\n"
        assert error is None

    def test_sentence_case(self):
        parsed = Expression.parse("sentenceCase('abc')")
        assert parsed is not None

        value, error = parsed.try_evaluate({})
        assert value == "Abc"
        assert error is None

        parsed = Expression.parse("sentenceCase('aBc')")
        assert parsed is not None

        value, error = parsed.try_evaluate({})
        assert value == "Abc"
        assert error is None

        parsed = Expression.parse("sentenceCase('a')")
        assert parsed is not None

        value, error = parsed.try_evaluate({})
        assert value == "A"
        assert error is None

    def test_title_case(self):
        parsed = Expression.parse("titleCase('a')")
        assert parsed is not None

        value, error = parsed.try_evaluate({})
        assert value == "A"
        assert error is None

        parsed = Expression.parse("titleCase('abc dEF')")
        assert parsed is not None

        value, error = parsed.try_evaluate({})
        assert value == "Abc Def"
        assert error is None

<<<<<<< HEAD
    # Datetime
    # TODO: test of add days
    def test_add_days(self):
        parsed = Expression.parse("addDays('2018-03-15T13:00:00.000000Z', 1)")
        assert parsed is not None

        value, error = parsed.try_evaluate({})
        assert value == "2018-03-16T13:00:00.000000Z"
        assert error is None

    #     parsed = Expression.parse("addDays(timestamp, 1)")
    #     assert parsed is not None

    #     value, error = parsed.try_evaluate({})
    #     assert value == "2018-03-16T13:00:00.000Z"
    #     assert error is None

    #     parsed = Expression.parse("addDays(timestampObj, 1)")
    #     assert parsed is not None

    #     value, error = parsed.try_evaluate({})
    #     assert value == "2018-03-16T13:00:00.000Z"
    #     assert error is None

    #     parsed = Expression.parse("addDays(timestamp, 1,'MM-dd-yy')")
    #     assert parsed is not None

    #     value, error = parsed.try_evaluate({})
    #     assert value == "03-16-18"
    #     assert error is None

    # TODO: test of add hours
    def test_add_hours(self):
        parsed = Expression.parse("addHours('2018-03-15T13:00:00.000000Z', 1)")
        assert parsed is not None

        value, error = parsed.try_evaluate({})
        assert value == "2018-03-15T14:00:00.000000Z"
        assert error is None

    #     parsed = Expression.parse("addHours(timestamp, 1)")
    #     assert parsed is not None

    #     value, error = parsed.try_evaluate({})
    #     assert value == "2018-03-15T14:00:00.000Z"
    #     assert error is None

    #     parsed = Expression.parse("addHours(timestampObj, 1)")
    #     assert parsed is not None

    #     value, error = parsed.try_evaluate({})
    #     assert value == "2018-03-15T14:00:00.000Z"
    #     assert error is None

    #     parsed = Expression.parse("addHours(timestamp, 1,'MM-dd-yy hh-mm')")
    #     assert parsed is not None

    #     value, error = parsed.try_evaluate({})
    #     assert value == "03-15-18 02-00"
    #     assert error is None

    # TODO: test of add minutes
    def test_add_minutes(self):
        parsed = Expression.parse("addMinutes('2018-03-15T13:00:00.000000Z', 1)")
        assert parsed is not None

        value, error = parsed.try_evaluate({})
        assert value == "2018-03-15T13:01:00.000000Z"
        assert error is None

    #     parsed = Expression.parse("addMinutes(timestamp, 1)")
    #     assert parsed is not None

    #     value, error = parsed.try_evaluate({})
    #     assert value == "2018-03-15T13:01:00.000Z"
    #     assert error is None

    #     parsed = Expression.parse("addMinutes(timestampObj, 1)")
    #     assert parsed is not None

    #     value, error = parsed.try_evaluate({})
    #     assert value == "2018-03-15T13:01:00.000Z"
    #     assert error is None

    #     parsed = Expression.parse("addMinutes(timestamp, 1,'MM-dd-yy hh-mm')")
    #     assert parsed is not None

    #     value, error = parsed.try_evaluate({})
    #     assert value == "03-15-18 01-01"
    #     assert error is None

    # TODO: test of add seconds
    def test_add_seconds(self):
        parsed = Expression.parse("addSeconds('2018-03-15T13:00:00.000000Z', 1)")
        assert parsed is not None

        value, error = parsed.try_evaluate({})
        assert value == "2018-03-15T13:00:01.000000Z"
        assert error is None

    #     parsed = Expression.parse("addSeconds(timestamp, 1)")
    #     assert parsed is not None

    #     value, error = parsed.try_evaluate({})
    #     assert value == "2018-03-15T13:00:01.000Z"
    #     assert error is None

    #     parsed = Expression.parse("addSeconds(timestampObj, 1)")
    #     assert parsed is not None

    #     value, error = parsed.try_evaluate({})
    #     assert value == "2018-03-15T13:00:01.000Z"
    #     assert error is None

    #     parsed = Expression.parse("addSeconds(timestamp, 1,'MM-dd-yy hh-mm-ss')")
    #     assert parsed is not None

    #     value, error = parsed.try_evaluate({})
    #     assert value == "03-15-18 01-00-01"
    #     assert error is None
=======
    # Collection
    def test_count(self):
        parsed = Expression.parse("count('hello')")
        assert parsed is not None

        value, error = parsed.try_evaluate({})
        assert value == 5
        assert error is None

        parsed = Expression.parse('count("hello")')
        assert parsed is not None

        value, error = parsed.try_evaluate({})
        assert value == 5
        assert error is None

        parsed = Expression.parse("count(createArray('h', 'e', 'l', 'l', 'o'))")
        assert parsed is not None

        value, error = parsed.try_evaluate({})
        assert value == 5
        assert error is None

    def test_contains(self):
        parsed = Expression.parse("contains('hello world', 'hello')")
        assert parsed is not None

        value, error = parsed.try_evaluate({})
        assert value
        assert error is None

        parsed = Expression.parse("contains('hello world', 'hellow')")
        assert parsed is not None

        value, error = parsed.try_evaluate({})
        assert not value
        assert error is None

        parsed = Expression.parse("contains('hello world',\r\n 'hellow')")
        assert parsed is not None

        value, error = parsed.try_evaluate({})
        assert not value
        assert error is None

        parsed = Expression.parse("contains(items, 'zero')")
        assert parsed is not None

        value, error = parsed.try_evaluate(self.scope)
        assert value
        assert error is None

        parsed = Expression.parse("contains(items, 'hi')")
        assert parsed is not None

        value, error = parsed.try_evaluate(self.scope)
        assert not value
        assert error is None

        parsed = Expression.parse("contains(bag, 'three')")
        assert parsed is not None

        value, error = parsed.try_evaluate(self.scope)
        assert value
        assert error is None

        parsed = Expression.parse("contains(bag, 'xxx')")
        assert parsed is not None

        value, error = parsed.try_evaluate(self.scope)
        assert not value
        parsed = Expression.parse('split("", "")')
        assert parsed is not None

        value, error = parsed.try_evaluate({})
        assert value == []
        assert error is None

        parsed = Expression.parse('split("hello", "")')
        assert parsed is not None

        value, error = parsed.try_evaluate({})
        assert value == ["h", "e", "l", "l", "o"]
        assert error is None
>>>>>>> 8ed5c85f
<|MERGE_RESOLUTION|>--- conflicted
+++ resolved
@@ -2,6 +2,7 @@
 import math
 import platform
 import aiounittest
+from datetime import datetime
 from adaptive.expressions import Expression
 
 
@@ -745,7 +746,6 @@
         assert value is False
         assert error is None
 
-        # TODO: the following four cases
         parsed = Expression.parse('endsWith(hello, "o")')
         assert parsed is not None
 
@@ -1004,15 +1004,99 @@
         assert value == "Abc Def"
         assert error is None
 
-<<<<<<< HEAD
+    # Collection
+    def test_count(self):
+        parsed = Expression.parse("count('hello')")
+        assert parsed is not None
+
+        value, error = parsed.try_evaluate({})
+        assert value == 5
+        assert error is None
+
+        parsed = Expression.parse('count("hello")')
+        assert parsed is not None
+
+        value, error = parsed.try_evaluate({})
+        assert value == 5
+        assert error is None
+
+        parsed = Expression.parse("count(createArray('h', 'e', 'l', 'l', 'o'))")
+        assert parsed is not None
+
+        value, error = parsed.try_evaluate({})
+        assert value == 5
+        assert error is None
+
+    def test_contains(self):
+        parsed = Expression.parse("contains('hello world', 'hello')")
+        assert parsed is not None
+
+        value, error = parsed.try_evaluate({})
+        assert value
+        assert error is None
+
+        parsed = Expression.parse("contains('hello world', 'hellow')")
+        assert parsed is not None
+
+        value, error = parsed.try_evaluate({})
+        assert not value
+        assert error is None
+
+        parsed = Expression.parse("contains('hello world',\r\n 'hellow')")
+        assert parsed is not None
+
+        value, error = parsed.try_evaluate({})
+        assert not value
+        assert error is None
+
+        parsed = Expression.parse("contains(items, 'zero')")
+        assert parsed is not None
+
+        value, error = parsed.try_evaluate(self.scope)
+        assert value
+        assert error is None
+
+        parsed = Expression.parse("contains(items, 'hi')")
+        assert parsed is not None
+
+        value, error = parsed.try_evaluate(self.scope)
+        assert not value
+        assert error is None
+
+        parsed = Expression.parse("contains(bag, 'three')")
+        assert parsed is not None
+
+        value, error = parsed.try_evaluate(self.scope)
+        assert value
+        assert error is None
+
+        parsed = Expression.parse("contains(bag, 'xxx')")
+        assert parsed is not None
+
+        value, error = parsed.try_evaluate(self.scope)
+        assert not value
+        parsed = Expression.parse('split("", "")')
+        assert parsed is not None
+
+        value, error = parsed.try_evaluate({})
+        assert value == []
+        assert error is None
+
+        parsed = Expression.parse('split("hello", "")')
+        assert parsed is not None
+
+        value, error = parsed.try_evaluate({})
+        assert value == ["h", "e", "l", "l", "o"]
+        assert error is None
+
     # Datetime
     # TODO: test of add days
     def test_add_days(self):
-        parsed = Expression.parse("addDays('2018-03-15T13:00:00.000000Z', 1)")
-        assert parsed is not None
-
-        value, error = parsed.try_evaluate({})
-        assert value == "2018-03-16T13:00:00.000000Z"
+        parsed = Expression.parse("addDays('2018-03-15T13:00:00.000Z', 1)")
+        assert parsed is not None
+
+        value, error = parsed.try_evaluate({})
+        assert value == "2018-03-16T13:00:00.000Z"
         assert error is None
 
     #     parsed = Expression.parse("addDays(timestamp, 1)")
@@ -1038,11 +1122,11 @@
 
     # TODO: test of add hours
     def test_add_hours(self):
-        parsed = Expression.parse("addHours('2018-03-15T13:00:00.000000Z', 1)")
-        assert parsed is not None
-
-        value, error = parsed.try_evaluate({})
-        assert value == "2018-03-15T14:00:00.000000Z"
+        parsed = Expression.parse("addHours('2018-03-15T13:00:00.000Z', 1)")
+        assert parsed is not None
+
+        value, error = parsed.try_evaluate({})
+        assert value == "2018-03-15T14:00:00.000Z"
         assert error is None
 
     #     parsed = Expression.parse("addHours(timestamp, 1)")
@@ -1068,11 +1152,11 @@
 
     # TODO: test of add minutes
     def test_add_minutes(self):
-        parsed = Expression.parse("addMinutes('2018-03-15T13:00:00.000000Z', 1)")
-        assert parsed is not None
-
-        value, error = parsed.try_evaluate({})
-        assert value == "2018-03-15T13:01:00.000000Z"
+        parsed = Expression.parse("addMinutes('2018-03-15T13:00:00.000Z', 1)")
+        assert parsed is not None
+
+        value, error = parsed.try_evaluate({})
+        assert value == "2018-03-15T13:01:00.000Z"
         assert error is None
 
     #     parsed = Expression.parse("addMinutes(timestamp, 1)")
@@ -1098,11 +1182,11 @@
 
     # TODO: test of add seconds
     def test_add_seconds(self):
-        parsed = Expression.parse("addSeconds('2018-03-15T13:00:00.000000Z', 1)")
-        assert parsed is not None
-
-        value, error = parsed.try_evaluate({})
-        assert value == "2018-03-15T13:00:01.000000Z"
+        parsed = Expression.parse("addSeconds('2018-03-15T13:00:00.000Z', 1)")
+        assert parsed is not None
+
+        value, error = parsed.try_evaluate({})
+        assert value == "2018-03-15T13:00:01.000Z"
         assert error is None
 
     #     parsed = Expression.parse("addSeconds(timestamp, 1)")
@@ -1125,89 +1209,156 @@
     #     value, error = parsed.try_evaluate({})
     #     assert value == "03-15-18 01-00-01"
     #     assert error is None
-=======
-    # Collection
-    def test_count(self):
-        parsed = Expression.parse("count('hello')")
-        assert parsed is not None
-
-        value, error = parsed.try_evaluate({})
-        assert value == 5
-        assert error is None
-
-        parsed = Expression.parse('count("hello")')
-        assert parsed is not None
-
-        value, error = parsed.try_evaluate({})
-        assert value == 5
-        assert error is None
-
-        parsed = Expression.parse("count(createArray('h', 'e', 'l', 'l', 'o'))")
-        assert parsed is not None
-
-        value, error = parsed.try_evaluate({})
-        assert value == 5
-        assert error is None
-
-    def test_contains(self):
-        parsed = Expression.parse("contains('hello world', 'hello')")
-        assert parsed is not None
-
-        value, error = parsed.try_evaluate({})
-        assert value
-        assert error is None
-
-        parsed = Expression.parse("contains('hello world', 'hellow')")
-        assert parsed is not None
-
-        value, error = parsed.try_evaluate({})
-        assert not value
-        assert error is None
-
-        parsed = Expression.parse("contains('hello world',\r\n 'hellow')")
-        assert parsed is not None
-
-        value, error = parsed.try_evaluate({})
-        assert not value
-        assert error is None
-
-        parsed = Expression.parse("contains(items, 'zero')")
-        assert parsed is not None
-
-        value, error = parsed.try_evaluate(self.scope)
-        assert value
-        assert error is None
-
-        parsed = Expression.parse("contains(items, 'hi')")
-        assert parsed is not None
-
-        value, error = parsed.try_evaluate(self.scope)
-        assert not value
-        assert error is None
-
-        parsed = Expression.parse("contains(bag, 'three')")
-        assert parsed is not None
-
-        value, error = parsed.try_evaluate(self.scope)
-        assert value
-        assert error is None
-
-        parsed = Expression.parse("contains(bag, 'xxx')")
-        assert parsed is not None
-
-        value, error = parsed.try_evaluate(self.scope)
-        assert not value
-        parsed = Expression.parse('split("", "")')
-        assert parsed is not None
-
-        value, error = parsed.try_evaluate({})
-        assert value == []
-        assert error is None
-
-        parsed = Expression.parse('split("hello", "")')
-        assert parsed is not None
-
-        value, error = parsed.try_evaluate({})
-        assert value == ["h", "e", "l", "l", "o"]
-        assert error is None
->>>>>>> 8ed5c85f
+
+    def test_day_of_month(self):
+        parsed = Expression.parse("dayOfMonth('2018-03-15T13:00:00.000Z')")
+        assert parsed is not None
+
+        value, error = parsed.try_evaluate({})
+        assert value == 15
+        assert error is None
+
+        # TODO: the following two tests
+    #     parsed = Expression.parse("dayOfMonth(timestamp)")
+    #     assert parsed is not None
+
+    #     value, error = parsed.try_evaluate({})
+    #     assert value == 15
+    #     assert error is None
+
+    #     parsed = Expression.parse("dayOfMonth(timestampObj)")
+    #     assert parsed is not None
+
+    #     value, error = parsed.try_evaluate({})
+    #     assert value == 15
+    #     assert error is None
+
+    def test_day_of_week(self):
+        parsed = Expression.parse("dayOfWeek('2018-03-15T13:00:00.000Z')")
+        assert parsed is not None
+
+        value, error = parsed.try_evaluate({})
+        assert value == 4
+        assert error is None
+
+        # TODO: the following two tests
+    #     parsed = Expression.parse("dayOfWeek(timestamp)")
+    #     assert parsed is not None
+
+    #     value, error = parsed.try_evaluate({})
+    #     assert value == 4
+    #     assert error is None
+
+    #     parsed = Expression.parse("dayOfWeek(timestampObj)")
+    #     assert parsed is not None
+
+    #     value, error = parsed.try_evaluate({})
+    #     assert value == 4
+    #     assert error is None
+
+    def test_day_of_year(self):
+        parsed = Expression.parse("dayOfYear('2018-03-15T13:00:00.000Z')")
+        assert parsed is not None
+
+        value, error = parsed.try_evaluate({})
+        assert value == 74
+        assert error is None
+
+        # TODO: the following two tests
+    #     parsed = Expression.parse("dayOfYear(timestamp)")
+    #     assert parsed is not None
+
+    #     value, error = parsed.try_evaluate({})
+    #     assert value == 74
+    #     assert error is None
+
+    #     parsed = Expression.parse("dayOfYear(timestampObj)")
+    #     assert parsed is not None
+
+    #     value, error = parsed.try_evaluate({})
+    #     assert value == 74
+    #     assert error is None
+
+    def test_month(self):
+        parsed = Expression.parse("month('2018-03-15T13:00:00.000Z')")
+        assert parsed is not None
+
+        value, error = parsed.try_evaluate({})
+        assert error is None
+        assert value == 3
+
+        # TODO: the following two tests
+    #     parsed = Expression.parse("month(timestamp)")
+    #     assert parsed is not None
+
+    #     value, error = parsed.try_evaluate({})
+    #     assert value == 3
+    #     assert error is None
+
+    #     parsed = Expression.parse("month(timestampObj)")
+    #     assert parsed is not None
+
+    #     value, error = parsed.try_evaluate({})
+    #     assert value == 3
+    #     assert error is None
+
+    def test_date(self):
+        parsed = Expression.parse("date('2018-03-15T13:00:00.000Z')")
+        assert parsed is not None
+
+        value, error = parsed.try_evaluate({})
+        assert error is None
+        assert value == "3/15/2018"
+
+        # TODO: the following two tests
+    #     parsed = Expression.parse("date(timestamp)")
+    #     assert parsed is not None
+
+    #     value, error = parsed.try_evaluate({})
+    #     assert value == "3/15/2018"
+    #     assert error is None
+
+    #     parsed = Expression.parse("date(timestampObj)")
+    #     assert parsed is not None
+
+    #     value, error = parsed.try_evaluate({})
+    #     assert value == "3/15/2018"
+    #     assert error is None
+
+    def test_year(self):
+        parsed = Expression.parse("year('2018-03-15T13:00:00.000Z')")
+        assert parsed is not None
+
+        value, error = parsed.try_evaluate({})
+        assert error is None
+        assert value == 2018
+
+        # TODO: the following two tests
+    #     parsed = Expression.parse("year(timestamp)")
+    #     assert parsed is not None
+
+    #     value, error = parsed.try_evaluate({})
+    #     assert value == 2018
+    #     assert error is None
+
+    #     parsed = Expression.parse("year(timestampObj)")
+    #     assert parsed is not None
+
+    #     value, error = parsed.try_evaluate({})
+    #     assert value == 2018
+    #     assert error is None
+
+    def test_utc_now(self):
+        parsed = Expression.parse("length(utcNow())")
+        assert parsed is not None
+
+        value, error = parsed.try_evaluate({})
+        assert error is None
+        assert value == 24
+
+        parsed = Expression.parse("utcNow('%m-%d-%Y')")
+        assert parsed is not None
+
+        value, error = parsed.try_evaluate({})
+        assert value == datetime.utcnow().strftime('%m-%d-%Y')
+        assert error is None