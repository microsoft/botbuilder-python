--- conflicted
+++ resolved
@@ -570,7 +570,6 @@
         return value, error
 
     @staticmethod
-<<<<<<< HEAD
     def parse_timex_property(timex_expr):
         parsed: object = None
         if isinstance(timex_expr, Timex):
@@ -582,7 +581,8 @@
             if ((parsed is None) or len(vars(timex_expr).iteritems()) == 0):
                 return parsed, "${timexExpr} requires a TimexProperty or a string as a argument"
         return parsed, None
-=======
+    
+    @staticmethod
     def sort_by(is_descending: bool):
         def anonymous_function(
             expression: object, state: MemoryInterface, options: Options
@@ -625,5 +625,4 @@
 
             return value, error
 
-        return anonymous_function
->>>>>>> 2b2d01d1
+        return anonymous_function